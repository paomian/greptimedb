[workspace]
members = [
    "src/api",
    "src/auth",
    "src/catalog",
    "src/cache",
    "src/client",
    "src/cmd",
    "src/common/base",
    "src/common/catalog",
    "src/common/config",
    "src/common/datasource",
    "src/common/error",
    "src/common/frontend",
    "src/common/function",
    "src/common/macro",
    "src/common/greptimedb-telemetry",
    "src/common/grpc",
    "src/common/grpc-expr",
    "src/common/mem-prof",
    "src/common/meta",
    "src/common/plugins",
    "src/common/procedure",
    "src/common/procedure-test",
    "src/common/query",
    "src/common/recordbatch",
    "src/common/runtime",
    "src/common/substrait",
    "src/common/telemetry",
    "src/common/test-util",
    "src/common/time",
    "src/common/decimal",
    "src/common/version",
    "src/common/wal",
    "src/datanode",
    "src/datatypes",
    "src/file-engine",
    "src/flow",
    "src/frontend",
    "src/log-store",
    "src/meta-client",
    "src/meta-srv",
    "src/metric-engine",
    "src/mito2",
    "src/object-store",
    "src/operator",
    "src/partition",
    "src/pipeline",
    "src/plugins",
    "src/promql",
    "src/puffin",
    "src/query",
    "src/script",
    "src/servers",
    "src/session",
    "src/sql",
    "src/store-api",
    "src/table",
    "src/index",
    "tests-fuzz",
    "tests-integration",
    "tests/runner",
]
resolver = "2"

[workspace.package]
version = "0.9.3"
edition = "2021"
license = "Apache-2.0"

[workspace.lints]
clippy.print_stdout = "warn"
clippy.print_stderr = "warn"
clippy.dbg_macro = "warn"
clippy.implicit_clone = "warn"
clippy.readonly_write_lock = "allow"
rust.unknown_lints = "deny"
# Remove this after https://github.com/PyO3/pyo3/issues/4094
rust.non_local_definitions = "allow"
rust.unexpected_cfgs = { level = "warn", check-cfg = ['cfg(tokio_unstable)'] }

[workspace.dependencies]
# We turn off default-features for some dependencies here so the workspaces which inherit them can
# selectively turn them on if needed, since we can override default-features = true (from false)
# for the inherited dependency but cannot do the reverse (override from true to false).
#
# See for more detaiils: https://github.com/rust-lang/cargo/issues/11329
ahash = { version = "0.8", features = ["compile-time-rng"] }
aquamarine = "0.3"
arrow = { version = "51.0.0", features = ["prettyprint"] }
arrow-array = { version = "51.0.0", default-features = false, features = ["chrono-tz"] }
arrow-flight = "51.0"
arrow-ipc = { version = "51.0.0", default-features = false, features = ["lz4", "zstd"] }
arrow-schema = { version = "51.0", features = ["serde"] }
async-stream = "0.3"
async-trait = "0.1"
axum = { version = "0.6", features = ["headers"] }
base64 = "0.21"
bigdecimal = "0.4.2"
bitflags = "2.4.1"
bytemuck = "1.12"
bytes = { version = "1.7", features = ["serde"] }
chrono = { version = "0.4", features = ["serde"] }
clap = { version = "4.4", features = ["derive"] }
config = "0.13.0"
crossbeam-utils = "0.8"
dashmap = "5.4"
datafusion = { git = "https://github.com/waynexia/arrow-datafusion.git", rev = "7823ef2f63663907edab46af0d51359900f608d6" }
datafusion-common = { git = "https://github.com/waynexia/arrow-datafusion.git", rev = "7823ef2f63663907edab46af0d51359900f608d6" }
datafusion-expr = { git = "https://github.com/waynexia/arrow-datafusion.git", rev = "7823ef2f63663907edab46af0d51359900f608d6" }
datafusion-functions = { git = "https://github.com/waynexia/arrow-datafusion.git", rev = "7823ef2f63663907edab46af0d51359900f608d6" }
datafusion-optimizer = { git = "https://github.com/waynexia/arrow-datafusion.git", rev = "7823ef2f63663907edab46af0d51359900f608d6" }
datafusion-physical-expr = { git = "https://github.com/waynexia/arrow-datafusion.git", rev = "7823ef2f63663907edab46af0d51359900f608d6" }
datafusion-physical-plan = { git = "https://github.com/waynexia/arrow-datafusion.git", rev = "7823ef2f63663907edab46af0d51359900f608d6" }
datafusion-sql = { git = "https://github.com/waynexia/arrow-datafusion.git", rev = "7823ef2f63663907edab46af0d51359900f608d6" }
datafusion-substrait = { git = "https://github.com/waynexia/arrow-datafusion.git", rev = "7823ef2f63663907edab46af0d51359900f608d6" }
derive_builder = "0.12"
dotenv = "0.15"
etcd-client = { version = "0.13" }
fst = "0.4.7"
futures = "0.3"
futures-util = "0.3"
greptime-proto = { git = "https://github.com/GreptimeTeam/greptime-proto.git", rev = "796ce9b003c6689e853825f649e03543c81ede99" }
humantime = "2.1"
humantime-serde = "1.1"
itertools = "0.10"
jsonb = { git = "https://github.com/datafuselabs/jsonb.git", rev = "46ad50fc71cf75afbf98eec455f7892a6387c1fc", default-features = false }
lazy_static = "1.4"
meter-core = { git = "https://github.com/GreptimeTeam/greptime-meter.git", rev = "80eb97c24c88af4dd9a86f8bbaf50e741d4eb8cd" }
mockall = "0.11.4"
moka = "0.12"
notify = "6.1"
num_cpus = "1.16"
once_cell = "1.18"
opentelemetry-proto = { version = "0.5", features = [
    "gen-tonic",
    "metrics",
    "trace",
<<<<<<< HEAD
    "logs",
=======
    "with-serde",
>>>>>>> 0c9b8eb0
] }
parquet = { version = "51.0.0", default-features = false, features = ["arrow", "async", "object_store"] }
paste = "1.0"
pin-project = "1.0"
prometheus = { version = "0.13.3", features = ["process"] }
promql-parser = { version = "0.4" }
prost = "0.12"
raft-engine = { version = "0.4.1", default-features = false }
rand = "0.8"
regex = "1.8"
regex-automata = { version = "0.4" }
reqwest = { version = "0.12", default-features = false, features = [
    "json",
    "rustls-tls-native-roots",
    "stream",
    "multipart",
] }
rskafka = { git = "https://github.com/influxdata/rskafka.git", rev = "75535b5ad9bae4a5dbb582c82e44dfd81ec10105", features = [
    "transport-tls",
] }
rstest = "0.21"
rstest_reuse = "0.7"
rust_decimal = "1.33"
rustc-hash = "2.0"
schemars = "0.8"
serde = { version = "1.0", features = ["derive"] }
serde_json = { version = "1.0", features = ["float_roundtrip"] }
serde_with = "3"
shadow-rs = "0.31"
similar-asserts = "1.6.0"
smallvec = { version = "1", features = ["serde"] }
snafu = "0.8"
sysinfo = "0.30"
# on branch v0.44.x
sqlparser = { git = "https://github.com/GreptimeTeam/sqlparser-rs.git", rev = "54a267ac89c09b11c0c88934690530807185d3e7", features = [
    "visitor",
] }
strum = { version = "0.25", features = ["derive"] }
tempfile = "3"
tokio = { version = "1.36", features = ["full"] }
tokio-postgres = "0.7"
tokio-stream = { version = "0.1" }
tokio-util = { version = "0.7", features = ["io-util", "compat"] }
toml = "0.8.8"
tonic = { version = "0.11", features = ["tls", "gzip", "zstd"] }
tower = { version = "0.4" }
uuid = { version = "1.7", features = ["serde", "v4", "fast-rng"] }
zstd = "0.13"

## workspaces members
api = { path = "src/api" }
auth = { path = "src/auth" }
cache = { path = "src/cache" }
catalog = { path = "src/catalog" }
client = { path = "src/client" }
cmd = { path = "src/cmd", default-features = false }
common-base = { path = "src/common/base" }
common-catalog = { path = "src/common/catalog" }
common-config = { path = "src/common/config" }
common-datasource = { path = "src/common/datasource" }
common-decimal = { path = "src/common/decimal" }
common-error = { path = "src/common/error" }
common-frontend = { path = "src/common/frontend" }
common-function = { path = "src/common/function" }
common-greptimedb-telemetry = { path = "src/common/greptimedb-telemetry" }
common-grpc = { path = "src/common/grpc" }
common-grpc-expr = { path = "src/common/grpc-expr" }
common-macro = { path = "src/common/macro" }
common-mem-prof = { path = "src/common/mem-prof" }
common-meta = { path = "src/common/meta" }
common-plugins = { path = "src/common/plugins" }
common-procedure = { path = "src/common/procedure" }
common-procedure-test = { path = "src/common/procedure-test" }
common-query = { path = "src/common/query" }
common-recordbatch = { path = "src/common/recordbatch" }
common-runtime = { path = "src/common/runtime" }
common-telemetry = { path = "src/common/telemetry" }
common-test-util = { path = "src/common/test-util" }
common-time = { path = "src/common/time" }
common-version = { path = "src/common/version" }
common-wal = { path = "src/common/wal" }
datanode = { path = "src/datanode" }
datatypes = { path = "src/datatypes" }
file-engine = { path = "src/file-engine" }
flow = { path = "src/flow" }
frontend = { path = "src/frontend", default-features = false }
index = { path = "src/index" }
log-store = { path = "src/log-store" }
meta-client = { path = "src/meta-client" }
meta-srv = { path = "src/meta-srv" }
metric-engine = { path = "src/metric-engine" }
mito2 = { path = "src/mito2" }
object-store = { path = "src/object-store" }
operator = { path = "src/operator" }
partition = { path = "src/partition" }
pipeline = { path = "src/pipeline" }
plugins = { path = "src/plugins" }
promql = { path = "src/promql" }
puffin = { path = "src/puffin" }
query = { path = "src/query" }
script = { path = "src/script" }
servers = { path = "src/servers" }
session = { path = "src/session" }
sql = { path = "src/sql" }
store-api = { path = "src/store-api" }
substrait = { path = "src/common/substrait" }
table = { path = "src/table" }

[workspace.dependencies.meter-macros]
git = "https://github.com/GreptimeTeam/greptime-meter.git"
rev = "80eb97c24c88af4dd9a86f8bbaf50e741d4eb8cd"

[profile.release]
debug = 1

[profile.nightly]
inherits = "release"
strip = "debuginfo"
lto = "thin"
debug = false
incremental = false

[profile.ci]
inherits = "dev"
strip = true

[profile.dev.package.sqlness-runner]
debug = false
strip = true

[profile.dev.package.tests-fuzz]
debug = false
strip = true<|MERGE_RESOLUTION|>--- conflicted
+++ resolved
@@ -136,11 +136,8 @@
     "gen-tonic",
     "metrics",
     "trace",
-<<<<<<< HEAD
+    "with-serde",
     "logs",
-=======
-    "with-serde",
->>>>>>> 0c9b8eb0
 ] }
 parquet = { version = "51.0.0", default-features = false, features = ["arrow", "async", "object_store"] }
 paste = "1.0"
