--- conflicted
+++ resolved
@@ -136,11 +136,8 @@
     "gen-tonic",
     "metrics",
     "trace",
-<<<<<<< HEAD
     "logs",
-=======
     "with-serde",
->>>>>>> c4e52ebf
 ] }
 parquet = { version = "51.0.0", default-features = false, features = ["arrow", "async", "object_store"] }
 paste = "1.0"
