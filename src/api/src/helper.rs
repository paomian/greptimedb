// Copyright 2023 Greptime Team
//
// Licensed under the Apache License, Version 2.0 (the "License");
// you may not use this file except in compliance with the License.
// You may obtain a copy of the License at
//
//     http://www.apache.org/licenses/LICENSE-2.0
//
// Unless required by applicable law or agreed to in writing, software
// distributed under the License is distributed on an "AS IS" BASIS,
// WITHOUT WARRANTIES OR CONDITIONS OF ANY KIND, either express or implied.
// See the License for the specific language governing permissions and
// limitations under the License.

use std::sync::Arc;

use common_base::BitVec;
use common_decimal::decimal128::{DECIMAL128_DEFAULT_SCALE, DECIMAL128_MAX_PRECISION};
use common_decimal::Decimal128;
use common_time::interval::IntervalUnit;
use common_time::time::Time;
use common_time::timestamp::TimeUnit;
use common_time::{Date, DateTime, Interval, Timestamp};
use datatypes::prelude::{ConcreteDataType, ValueRef};
use datatypes::scalars::ScalarVector;
use datatypes::types::{
    Int16Type, Int8Type, IntervalType, TimeType, TimestampType, UInt16Type, UInt8Type,
};
use datatypes::value::{OrderedF32, OrderedF64, Value};
use datatypes::vectors::{
    BinaryVector, BooleanVector, DateTimeVector, DateVector, Decimal128Vector, Float32Vector,
    Float64Vector, Int32Vector, Int64Vector, IntervalDayTimeVector, IntervalMonthDayNanoVector,
    IntervalYearMonthVector, PrimitiveVector, StringVector, TimeMicrosecondVector,
    TimeMillisecondVector, TimeNanosecondVector, TimeSecondVector, TimestampMicrosecondVector,
    TimestampMillisecondVector, TimestampNanosecondVector, TimestampSecondVector, UInt32Vector,
    UInt64Vector, VectorRef,
};
use greptime_proto::v1;
use greptime_proto::v1::column_data_type_extension::TypeExt;
use greptime_proto::v1::ddl_request::Expr;
use greptime_proto::v1::greptime_request::Request;
use greptime_proto::v1::query_request::Query;
use greptime_proto::v1::value::ValueData;
use greptime_proto::v1::{
    ColumnDataTypeExtension, DdlRequest, DecimalTypeExtension, JsonTypeExtension, QueryRequest,
    Row, SemanticType,
};
use paste::paste;
use snafu::prelude::*;

use crate::error::{self, Result};
use crate::v1::column::Values;
use crate::v1::{Column, ColumnDataType, Value as GrpcValue};

/// ColumnDataTypeWrapper is a wrapper of ColumnDataType and ColumnDataTypeExtension.
/// It could be used to convert with ConcreteDataType.
#[derive(Debug, PartialEq)]
pub struct ColumnDataTypeWrapper {
    datatype: ColumnDataType,
    datatype_ext: Option<ColumnDataTypeExtension>,
}

impl ColumnDataTypeWrapper {
    /// Try to create a ColumnDataTypeWrapper from i32(ColumnDataType) and ColumnDataTypeExtension.
    pub fn try_new(datatype: i32, datatype_ext: Option<ColumnDataTypeExtension>) -> Result<Self> {
        let datatype = ColumnDataType::try_from(datatype)
            .context(error::UnknownColumnDataTypeSnafu { datatype })?;
        Ok(Self {
            datatype,
            datatype_ext,
        })
    }

    /// Create a ColumnDataTypeWrapper from ColumnDataType and ColumnDataTypeExtension.
    pub fn new(datatype: ColumnDataType, datatype_ext: Option<ColumnDataTypeExtension>) -> Self {
        Self {
            datatype,
            datatype_ext,
        }
    }

    /// Get the ColumnDataType.
    pub fn datatype(&self) -> ColumnDataType {
        self.datatype
    }

    /// Get a tuple of ColumnDataType and ColumnDataTypeExtension.
    pub fn to_parts(&self) -> (ColumnDataType, Option<ColumnDataTypeExtension>) {
        (self.datatype, self.datatype_ext.clone())
    }
}

impl From<ColumnDataTypeWrapper> for ConcreteDataType {
    fn from(datatype_wrapper: ColumnDataTypeWrapper) -> Self {
        match datatype_wrapper.datatype {
            ColumnDataType::Boolean => ConcreteDataType::boolean_datatype(),
            ColumnDataType::Int8 => ConcreteDataType::int8_datatype(),
            ColumnDataType::Int16 => ConcreteDataType::int16_datatype(),
            ColumnDataType::Int32 => ConcreteDataType::int32_datatype(),
            ColumnDataType::Int64 => ConcreteDataType::int64_datatype(),
            ColumnDataType::Uint8 => ConcreteDataType::uint8_datatype(),
            ColumnDataType::Uint16 => ConcreteDataType::uint16_datatype(),
            ColumnDataType::Uint32 => ConcreteDataType::uint32_datatype(),
            ColumnDataType::Uint64 => ConcreteDataType::uint64_datatype(),
            ColumnDataType::Float32 => ConcreteDataType::float32_datatype(),
            ColumnDataType::Float64 => ConcreteDataType::float64_datatype(),
            ColumnDataType::Binary => {
                if let Some(TypeExt::JsonType(_)) = datatype_wrapper
                    .datatype_ext
                    .as_ref()
                    .and_then(|datatype_ext| datatype_ext.type_ext.as_ref())
                {
                    ConcreteDataType::json_datatype()
                } else {
                    ConcreteDataType::binary_datatype()
                }
            }
            ColumnDataType::String => ConcreteDataType::string_datatype(),
            ColumnDataType::Date => ConcreteDataType::date_datatype(),
            ColumnDataType::Datetime => ConcreteDataType::datetime_datatype(),
            ColumnDataType::TimestampSecond => ConcreteDataType::timestamp_second_datatype(),
            ColumnDataType::TimestampMillisecond => {
                ConcreteDataType::timestamp_millisecond_datatype()
            }
            ColumnDataType::TimestampMicrosecond => {
                ConcreteDataType::timestamp_microsecond_datatype()
            }
            ColumnDataType::TimestampNanosecond => {
                ConcreteDataType::timestamp_nanosecond_datatype()
            }
            ColumnDataType::TimeSecond => ConcreteDataType::time_second_datatype(),
            ColumnDataType::TimeMillisecond => ConcreteDataType::time_millisecond_datatype(),
            ColumnDataType::TimeMicrosecond => ConcreteDataType::time_microsecond_datatype(),
            ColumnDataType::TimeNanosecond => ConcreteDataType::time_nanosecond_datatype(),
            ColumnDataType::IntervalYearMonth => ConcreteDataType::interval_year_month_datatype(),
            ColumnDataType::IntervalDayTime => ConcreteDataType::interval_day_time_datatype(),
            ColumnDataType::IntervalMonthDayNano => {
                ConcreteDataType::interval_month_day_nano_datatype()
            }
            ColumnDataType::Decimal128 => {
                if let Some(TypeExt::DecimalType(d)) = datatype_wrapper
                    .datatype_ext
                    .as_ref()
                    .and_then(|datatype_ext| datatype_ext.type_ext.as_ref())
                {
                    ConcreteDataType::decimal128_datatype(d.precision as u8, d.scale as i8)
                } else {
                    ConcreteDataType::decimal128_default_datatype()
                }
            }
        }
    }
}

/// This macro is used to generate datatype functions
/// with lower style for ColumnDataTypeWrapper.
///
///
/// For example: we can use `ColumnDataTypeWrapper::int8_datatype()`,
/// to get a ColumnDataTypeWrapper with datatype `ColumnDataType::Int8`.
macro_rules! impl_column_type_functions {
    ($($Type: ident), +) => {
        paste! {
            impl ColumnDataTypeWrapper {
                $(
                    pub fn [<$Type:lower _datatype>]() -> ColumnDataTypeWrapper {
                        ColumnDataTypeWrapper {
                            datatype: ColumnDataType::$Type,
                            datatype_ext: None,
                        }
                    }
                )+
            }
        }
    }
}

/// This macro is used to generate datatype functions
/// with snake style for ColumnDataTypeWrapper.
///
///
/// For example: we can use `ColumnDataTypeWrapper::duration_second_datatype()`,
/// to get a ColumnDataTypeWrapper with datatype `ColumnDataType::DurationSecond`.
macro_rules! impl_column_type_functions_with_snake {
    ($($TypeName: ident), +) => {
        paste!{
            impl ColumnDataTypeWrapper {
                $(
                    pub fn [<$TypeName:snake _datatype>]() -> ColumnDataTypeWrapper {
                        ColumnDataTypeWrapper {
                            datatype: ColumnDataType::$TypeName,
                            datatype_ext: None,
                        }
                    }
                )+
            }
        }
    };
}

impl_column_type_functions!(
    Boolean, Uint8, Uint16, Uint32, Uint64, Int8, Int16, Int32, Int64, Float32, Float64, Binary,
    Date, Datetime, String
);

impl_column_type_functions_with_snake!(
    TimestampSecond,
    TimestampMillisecond,
    TimestampMicrosecond,
    TimestampNanosecond,
    TimeSecond,
    TimeMillisecond,
    TimeMicrosecond,
    TimeNanosecond,
    IntervalYearMonth,
    IntervalDayTime,
    IntervalMonthDayNano
);

impl ColumnDataTypeWrapper {
    pub fn decimal128_datatype(precision: i32, scale: i32) -> Self {
        ColumnDataTypeWrapper {
            datatype: ColumnDataType::Decimal128,
            datatype_ext: Some(ColumnDataTypeExtension {
                type_ext: Some(TypeExt::DecimalType(DecimalTypeExtension {
                    precision,
                    scale,
                })),
            }),
        }
    }
}

impl TryFrom<ConcreteDataType> for ColumnDataTypeWrapper {
    type Error = error::Error;

    fn try_from(datatype: ConcreteDataType) -> Result<Self> {
        let column_datatype = match datatype {
            ConcreteDataType::Boolean(_) => ColumnDataType::Boolean,
            ConcreteDataType::Int8(_) => ColumnDataType::Int8,
            ConcreteDataType::Int16(_) => ColumnDataType::Int16,
            ConcreteDataType::Int32(_) => ColumnDataType::Int32,
            ConcreteDataType::Int64(_) => ColumnDataType::Int64,
            ConcreteDataType::UInt8(_) => ColumnDataType::Uint8,
            ConcreteDataType::UInt16(_) => ColumnDataType::Uint16,
            ConcreteDataType::UInt32(_) => ColumnDataType::Uint32,
            ConcreteDataType::UInt64(_) => ColumnDataType::Uint64,
            ConcreteDataType::Float32(_) => ColumnDataType::Float32,
            ConcreteDataType::Float64(_) => ColumnDataType::Float64,
            ConcreteDataType::Binary(_) | ConcreteDataType::Json(_) => ColumnDataType::Binary,
            ConcreteDataType::String(_) => ColumnDataType::String,
            ConcreteDataType::Date(_) => ColumnDataType::Date,
            ConcreteDataType::DateTime(_) => ColumnDataType::Datetime,
            ConcreteDataType::Timestamp(t) => match t {
                TimestampType::Second(_) => ColumnDataType::TimestampSecond,
                TimestampType::Millisecond(_) => ColumnDataType::TimestampMillisecond,
                TimestampType::Microsecond(_) => ColumnDataType::TimestampMicrosecond,
                TimestampType::Nanosecond(_) => ColumnDataType::TimestampNanosecond,
            },
            ConcreteDataType::Time(t) => match t {
                TimeType::Second(_) => ColumnDataType::TimeSecond,
                TimeType::Millisecond(_) => ColumnDataType::TimeMillisecond,
                TimeType::Microsecond(_) => ColumnDataType::TimeMicrosecond,
                TimeType::Nanosecond(_) => ColumnDataType::TimeNanosecond,
            },
            ConcreteDataType::Interval(i) => match i {
                IntervalType::YearMonth(_) => ColumnDataType::IntervalYearMonth,
                IntervalType::DayTime(_) => ColumnDataType::IntervalDayTime,
                IntervalType::MonthDayNano(_) => ColumnDataType::IntervalMonthDayNano,
            },
            ConcreteDataType::Decimal128(_) => ColumnDataType::Decimal128,
            ConcreteDataType::Null(_)
            | ConcreteDataType::List(_)
            | ConcreteDataType::Dictionary(_)
            | ConcreteDataType::Duration(_) => {
                return error::IntoColumnDataTypeSnafu { from: datatype }.fail()
            }
        };
        let datatype_extension = match column_datatype {
            ColumnDataType::Decimal128 => {
                datatype
                    .as_decimal128()
                    .map(|decimal_type| ColumnDataTypeExtension {
                        type_ext: Some(TypeExt::DecimalType(DecimalTypeExtension {
                            precision: decimal_type.precision() as i32,
                            scale: decimal_type.scale() as i32,
                        })),
                    })
            }
            ColumnDataType::Binary => {
                if datatype == ConcreteDataType::json_datatype() {
<<<<<<< HEAD
                    Some(ColumnDataTypeExtension {
                        type_ext: Some(TypeExt::JsonType(true)),
=======
                    // Json is the same as  binary in proto. The extension marks the binary in proto is actually a json.
                    Some(ColumnDataTypeExtension {
                        type_ext: Some(TypeExt::JsonType(JsonTypeExtension::JsonBinary.into())),
>>>>>>> 545a80c6
                    })
                } else {
                    None
                }
            }
            _ => None,
        };
        Ok(Self {
            datatype: column_datatype,
            datatype_ext: datatype_extension,
        })
    }
}

pub fn values_with_capacity(datatype: ColumnDataType, capacity: usize) -> Values {
    match datatype {
        ColumnDataType::Boolean => Values {
            bool_values: Vec::with_capacity(capacity),
            ..Default::default()
        },
        ColumnDataType::Int8 => Values {
            i8_values: Vec::with_capacity(capacity),
            ..Default::default()
        },
        ColumnDataType::Int16 => Values {
            i16_values: Vec::with_capacity(capacity),
            ..Default::default()
        },
        ColumnDataType::Int32 => Values {
            i32_values: Vec::with_capacity(capacity),
            ..Default::default()
        },
        ColumnDataType::Int64 => Values {
            i64_values: Vec::with_capacity(capacity),
            ..Default::default()
        },
        ColumnDataType::Uint8 => Values {
            u8_values: Vec::with_capacity(capacity),
            ..Default::default()
        },
        ColumnDataType::Uint16 => Values {
            u16_values: Vec::with_capacity(capacity),
            ..Default::default()
        },
        ColumnDataType::Uint32 => Values {
            u32_values: Vec::with_capacity(capacity),
            ..Default::default()
        },
        ColumnDataType::Uint64 => Values {
            u64_values: Vec::with_capacity(capacity),
            ..Default::default()
        },
        ColumnDataType::Float32 => Values {
            f32_values: Vec::with_capacity(capacity),
            ..Default::default()
        },
        ColumnDataType::Float64 => Values {
            f64_values: Vec::with_capacity(capacity),
            ..Default::default()
        },
        ColumnDataType::Binary => Values {
            binary_values: Vec::with_capacity(capacity),
            ..Default::default()
        },
        ColumnDataType::String => Values {
            string_values: Vec::with_capacity(capacity),
            ..Default::default()
        },
        ColumnDataType::Date => Values {
            date_values: Vec::with_capacity(capacity),
            ..Default::default()
        },
        ColumnDataType::Datetime => Values {
            datetime_values: Vec::with_capacity(capacity),
            ..Default::default()
        },
        ColumnDataType::TimestampSecond => Values {
            timestamp_second_values: Vec::with_capacity(capacity),
            ..Default::default()
        },
        ColumnDataType::TimestampMillisecond => Values {
            timestamp_millisecond_values: Vec::with_capacity(capacity),
            ..Default::default()
        },
        ColumnDataType::TimestampMicrosecond => Values {
            timestamp_microsecond_values: Vec::with_capacity(capacity),
            ..Default::default()
        },
        ColumnDataType::TimestampNanosecond => Values {
            timestamp_nanosecond_values: Vec::with_capacity(capacity),
            ..Default::default()
        },
        ColumnDataType::TimeSecond => Values {
            time_second_values: Vec::with_capacity(capacity),
            ..Default::default()
        },
        ColumnDataType::TimeMillisecond => Values {
            time_millisecond_values: Vec::with_capacity(capacity),
            ..Default::default()
        },
        ColumnDataType::TimeMicrosecond => Values {
            time_microsecond_values: Vec::with_capacity(capacity),
            ..Default::default()
        },
        ColumnDataType::TimeNanosecond => Values {
            time_nanosecond_values: Vec::with_capacity(capacity),
            ..Default::default()
        },
        ColumnDataType::IntervalDayTime => Values {
            interval_day_time_values: Vec::with_capacity(capacity),
            ..Default::default()
        },
        ColumnDataType::IntervalYearMonth => Values {
            interval_year_month_values: Vec::with_capacity(capacity),
            ..Default::default()
        },
        ColumnDataType::IntervalMonthDayNano => Values {
            interval_month_day_nano_values: Vec::with_capacity(capacity),
            ..Default::default()
        },
        ColumnDataType::Decimal128 => Values {
            decimal128_values: Vec::with_capacity(capacity),
            ..Default::default()
        },
    }
}

// The type of vals must be same.
pub fn push_vals(column: &mut Column, origin_count: usize, vector: VectorRef) {
    let values = column.values.get_or_insert_with(Values::default);
    let mut null_mask = BitVec::from_slice(&column.null_mask);
    let len = vector.len();
    null_mask.reserve_exact(origin_count + len);
    null_mask.extend(BitVec::repeat(false, len));

    (0..len).for_each(|idx| match vector.get(idx) {
        Value::Null => null_mask.set(idx + origin_count, true),
        Value::Boolean(val) => values.bool_values.push(val),
        Value::UInt8(val) => values.u8_values.push(val.into()),
        Value::UInt16(val) => values.u16_values.push(val.into()),
        Value::UInt32(val) => values.u32_values.push(val),
        Value::UInt64(val) => values.u64_values.push(val),
        Value::Int8(val) => values.i8_values.push(val.into()),
        Value::Int16(val) => values.i16_values.push(val.into()),
        Value::Int32(val) => values.i32_values.push(val),
        Value::Int64(val) => values.i64_values.push(val),
        Value::Float32(val) => values.f32_values.push(*val),
        Value::Float64(val) => values.f64_values.push(*val),
        Value::String(val) => values.string_values.push(val.as_utf8().to_string()),
        Value::Binary(val) => values.binary_values.push(val.to_vec()),
        Value::Date(val) => values.date_values.push(val.val()),
        Value::DateTime(val) => values.datetime_values.push(val.val()),
        Value::Timestamp(val) => match val.unit() {
            TimeUnit::Second => values.timestamp_second_values.push(val.value()),
            TimeUnit::Millisecond => values.timestamp_millisecond_values.push(val.value()),
            TimeUnit::Microsecond => values.timestamp_microsecond_values.push(val.value()),
            TimeUnit::Nanosecond => values.timestamp_nanosecond_values.push(val.value()),
        },
        Value::Time(val) => match val.unit() {
            TimeUnit::Second => values.time_second_values.push(val.value()),
            TimeUnit::Millisecond => values.time_millisecond_values.push(val.value()),
            TimeUnit::Microsecond => values.time_microsecond_values.push(val.value()),
            TimeUnit::Nanosecond => values.time_nanosecond_values.push(val.value()),
        },
        Value::Interval(val) => match val.unit() {
            IntervalUnit::YearMonth => values.interval_year_month_values.push(val.to_i32()),
            IntervalUnit::DayTime => values.interval_day_time_values.push(val.to_i64()),
            IntervalUnit::MonthDayNano => values
                .interval_month_day_nano_values
                .push(convert_i128_to_interval(val.to_i128())),
        },
        Value::Decimal128(val) => values.decimal128_values.push(convert_to_pb_decimal128(val)),
        Value::List(_) | Value::Duration(_) => unreachable!(),
    });
    column.null_mask = null_mask.into_vec();
}

/// Returns the type name of the [Request].
pub fn request_type(request: &Request) -> &'static str {
    match request {
        Request::Inserts(_) => "inserts",
        Request::Query(query_req) => query_request_type(query_req),
        Request::Ddl(ddl_req) => ddl_request_type(ddl_req),
        Request::Deletes(_) => "deletes",
        Request::RowInserts(_) => "row_inserts",
        Request::RowDeletes(_) => "row_deletes",
    }
}

/// Returns the type name of the [QueryRequest].
fn query_request_type(request: &QueryRequest) -> &'static str {
    match request.query {
        Some(Query::Sql(_)) => "query.sql",
        Some(Query::LogicalPlan(_)) => "query.logical_plan",
        Some(Query::PromRangeQuery(_)) => "query.prom_range",
        None => "query.empty",
    }
}

/// Returns the type name of the [DdlRequest].
fn ddl_request_type(request: &DdlRequest) -> &'static str {
    match request.expr {
        Some(Expr::CreateDatabase(_)) => "ddl.create_database",
        Some(Expr::CreateTable(_)) => "ddl.create_table",
        Some(Expr::Alter(_)) => "ddl.alter",
        Some(Expr::DropTable(_)) => "ddl.drop_table",
        Some(Expr::TruncateTable(_)) => "ddl.truncate_table",
        Some(Expr::CreateFlow(_)) => "ddl.create_flow",
        Some(Expr::DropFlow(_)) => "ddl.drop_flow",
        Some(Expr::CreateView(_)) => "ddl.create_view",
        Some(Expr::DropView(_)) => "ddl.drop_view",
        None => "ddl.empty",
    }
}

/// Converts an i128 value to google protobuf type [IntervalMonthDayNano].
pub fn convert_i128_to_interval(v: i128) -> v1::IntervalMonthDayNano {
    let interval = Interval::from_i128(v);
    let (months, days, nanoseconds) = interval.to_month_day_nano();
    v1::IntervalMonthDayNano {
        months,
        days,
        nanoseconds,
    }
}

/// Convert common decimal128 to grpc decimal128 without precision and scale.
pub fn convert_to_pb_decimal128(v: Decimal128) -> v1::Decimal128 {
    let (hi, lo) = v.split_value();
    v1::Decimal128 { hi, lo }
}

pub fn pb_value_to_value_ref<'a>(
    value: &'a v1::Value,
    datatype_ext: &'a Option<ColumnDataTypeExtension>,
) -> ValueRef<'a> {
    let Some(value) = &value.value_data else {
        return ValueRef::Null;
    };

    match value {
        ValueData::I8Value(v) => ValueRef::Int8(*v as i8),
        ValueData::I16Value(v) => ValueRef::Int16(*v as i16),
        ValueData::I32Value(v) => ValueRef::Int32(*v),
        ValueData::I64Value(v) => ValueRef::Int64(*v),
        ValueData::U8Value(v) => ValueRef::UInt8(*v as u8),
        ValueData::U16Value(v) => ValueRef::UInt16(*v as u16),
        ValueData::U32Value(v) => ValueRef::UInt32(*v),
        ValueData::U64Value(v) => ValueRef::UInt64(*v),
        ValueData::F32Value(f) => ValueRef::Float32(OrderedF32::from(*f)),
        ValueData::F64Value(f) => ValueRef::Float64(OrderedF64::from(*f)),
        ValueData::BoolValue(b) => ValueRef::Boolean(*b),
        ValueData::BinaryValue(bytes) => ValueRef::Binary(bytes.as_slice()),
        ValueData::StringValue(string) => ValueRef::String(string.as_str()),
        ValueData::DateValue(d) => ValueRef::Date(Date::from(*d)),
        ValueData::DatetimeValue(d) => ValueRef::DateTime(DateTime::new(*d)),
        ValueData::TimestampSecondValue(t) => ValueRef::Timestamp(Timestamp::new_second(*t)),
        ValueData::TimestampMillisecondValue(t) => {
            ValueRef::Timestamp(Timestamp::new_millisecond(*t))
        }
        ValueData::TimestampMicrosecondValue(t) => {
            ValueRef::Timestamp(Timestamp::new_microsecond(*t))
        }
        ValueData::TimestampNanosecondValue(t) => {
            ValueRef::Timestamp(Timestamp::new_nanosecond(*t))
        }
        ValueData::TimeSecondValue(t) => ValueRef::Time(Time::new_second(*t)),
        ValueData::TimeMillisecondValue(t) => ValueRef::Time(Time::new_millisecond(*t)),
        ValueData::TimeMicrosecondValue(t) => ValueRef::Time(Time::new_microsecond(*t)),
        ValueData::TimeNanosecondValue(t) => ValueRef::Time(Time::new_nanosecond(*t)),
        ValueData::IntervalYearMonthValue(v) => ValueRef::Interval(Interval::from_i32(*v)),
        ValueData::IntervalDayTimeValue(v) => ValueRef::Interval(Interval::from_i64(*v)),
        ValueData::IntervalMonthDayNanoValue(v) => {
            let interval = Interval::from_month_day_nano(v.months, v.days, v.nanoseconds);
            ValueRef::Interval(interval)
        }
        ValueData::Decimal128Value(v) => {
            // get precision and scale from datatype_extension
            if let Some(TypeExt::DecimalType(d)) = datatype_ext
                .as_ref()
                .and_then(|column_ext| column_ext.type_ext.as_ref())
            {
                ValueRef::Decimal128(Decimal128::from_value_precision_scale(
                    v.hi,
                    v.lo,
                    d.precision as u8,
                    d.scale as i8,
                ))
            } else {
                // If the precision and scale are not set, use the default value.
                ValueRef::Decimal128(Decimal128::from_value_precision_scale(
                    v.hi,
                    v.lo,
                    DECIMAL128_MAX_PRECISION,
                    DECIMAL128_DEFAULT_SCALE,
                ))
            }
        }
    }
}

pub fn pb_values_to_vector_ref(data_type: &ConcreteDataType, values: Values) -> VectorRef {
    match data_type {
        ConcreteDataType::Boolean(_) => Arc::new(BooleanVector::from(values.bool_values)),
        ConcreteDataType::Int8(_) => Arc::new(PrimitiveVector::<Int8Type>::from_iter_values(
            values.i8_values.into_iter().map(|x| x as i8),
        )),
        ConcreteDataType::Int16(_) => Arc::new(PrimitiveVector::<Int16Type>::from_iter_values(
            values.i16_values.into_iter().map(|x| x as i16),
        )),
        ConcreteDataType::Int32(_) => Arc::new(Int32Vector::from_vec(values.i32_values)),
        ConcreteDataType::Int64(_) => Arc::new(Int64Vector::from_vec(values.i64_values)),
        ConcreteDataType::UInt8(_) => Arc::new(PrimitiveVector::<UInt8Type>::from_iter_values(
            values.u8_values.into_iter().map(|x| x as u8),
        )),
        ConcreteDataType::UInt16(_) => Arc::new(PrimitiveVector::<UInt16Type>::from_iter_values(
            values.u16_values.into_iter().map(|x| x as u16),
        )),
        ConcreteDataType::UInt32(_) => Arc::new(UInt32Vector::from_vec(values.u32_values)),
        ConcreteDataType::UInt64(_) => Arc::new(UInt64Vector::from_vec(values.u64_values)),
        ConcreteDataType::Float32(_) => Arc::new(Float32Vector::from_vec(values.f32_values)),
        ConcreteDataType::Float64(_) => Arc::new(Float64Vector::from_vec(values.f64_values)),
        ConcreteDataType::Binary(_) => Arc::new(BinaryVector::from(values.binary_values)),
        ConcreteDataType::String(_) => Arc::new(StringVector::from_vec(values.string_values)),
        ConcreteDataType::Date(_) => Arc::new(DateVector::from_vec(values.date_values)),
        ConcreteDataType::DateTime(_) => Arc::new(DateTimeVector::from_vec(values.datetime_values)),
        ConcreteDataType::Timestamp(unit) => match unit {
            TimestampType::Second(_) => Arc::new(TimestampSecondVector::from_vec(
                values.timestamp_second_values,
            )),
            TimestampType::Millisecond(_) => Arc::new(TimestampMillisecondVector::from_vec(
                values.timestamp_millisecond_values,
            )),
            TimestampType::Microsecond(_) => Arc::new(TimestampMicrosecondVector::from_vec(
                values.timestamp_microsecond_values,
            )),
            TimestampType::Nanosecond(_) => Arc::new(TimestampNanosecondVector::from_vec(
                values.timestamp_nanosecond_values,
            )),
        },
        ConcreteDataType::Time(unit) => match unit {
            TimeType::Second(_) => Arc::new(TimeSecondVector::from_iter_values(
                values.time_second_values.iter().map(|x| *x as i32),
            )),
            TimeType::Millisecond(_) => Arc::new(TimeMillisecondVector::from_iter_values(
                values.time_millisecond_values.iter().map(|x| *x as i32),
            )),
            TimeType::Microsecond(_) => Arc::new(TimeMicrosecondVector::from_vec(
                values.time_microsecond_values,
            )),
            TimeType::Nanosecond(_) => Arc::new(TimeNanosecondVector::from_vec(
                values.time_nanosecond_values,
            )),
        },

        ConcreteDataType::Interval(unit) => match unit {
            IntervalType::YearMonth(_) => Arc::new(IntervalYearMonthVector::from_vec(
                values.interval_year_month_values,
            )),
            IntervalType::DayTime(_) => Arc::new(IntervalDayTimeVector::from_vec(
                values.interval_day_time_values,
            )),
            IntervalType::MonthDayNano(_) => {
                Arc::new(IntervalMonthDayNanoVector::from_iter_values(
                    values.interval_month_day_nano_values.iter().map(|x| {
                        Interval::from_month_day_nano(x.months, x.days, x.nanoseconds).to_i128()
                    }),
                ))
            }
        },
        ConcreteDataType::Decimal128(d) => Arc::new(Decimal128Vector::from_values(
            values.decimal128_values.iter().map(|x| {
                Decimal128::from_value_precision_scale(x.hi, x.lo, d.precision(), d.scale()).into()
            }),
        )),
        ConcreteDataType::Null(_)
        | ConcreteDataType::List(_)
        | ConcreteDataType::Dictionary(_)
        | ConcreteDataType::Duration(_)
        | ConcreteDataType::Json(_) => {
            unreachable!()
        }
    }
}

pub fn pb_values_to_values(data_type: &ConcreteDataType, values: Values) -> Vec<Value> {
    match data_type {
        ConcreteDataType::Int64(_) => values
            .i64_values
            .into_iter()
            .map(|val| val.into())
            .collect(),
        ConcreteDataType::Float64(_) => values
            .f64_values
            .into_iter()
            .map(|val| val.into())
            .collect(),
        ConcreteDataType::String(_) => values
            .string_values
            .into_iter()
            .map(|val| val.into())
            .collect(),
        ConcreteDataType::Boolean(_) => values
            .bool_values
            .into_iter()
            .map(|val| val.into())
            .collect(),
        ConcreteDataType::Int8(_) => values
            .i8_values
            .into_iter()
            // Safety: Since i32 only stores i8 data here, so i32 as i8 is safe.
            .map(|val| (val as i8).into())
            .collect(),
        ConcreteDataType::Int16(_) => values
            .i16_values
            .into_iter()
            // Safety: Since i32 only stores i16 data here, so i32 as i16 is safe.
            .map(|val| (val as i16).into())
            .collect(),
        ConcreteDataType::Int32(_) => values
            .i32_values
            .into_iter()
            .map(|val| val.into())
            .collect(),
        ConcreteDataType::UInt8(_) => values
            .u8_values
            .into_iter()
            // Safety: Since i32 only stores u8 data here, so i32 as u8 is safe.
            .map(|val| (val as u8).into())
            .collect(),
        ConcreteDataType::UInt16(_) => values
            .u16_values
            .into_iter()
            // Safety: Since i32 only stores u16 data here, so i32 as u16 is safe.
            .map(|val| (val as u16).into())
            .collect(),
        ConcreteDataType::UInt32(_) => values
            .u32_values
            .into_iter()
            .map(|val| val.into())
            .collect(),
        ConcreteDataType::UInt64(_) => values
            .u64_values
            .into_iter()
            .map(|val| val.into())
            .collect(),
        ConcreteDataType::Float32(_) => values
            .f32_values
            .into_iter()
            .map(|val| val.into())
            .collect(),
        ConcreteDataType::Binary(_) => values
            .binary_values
            .into_iter()
            .map(|val| val.into())
            .collect(),
        ConcreteDataType::DateTime(_) => values
            .datetime_values
            .into_iter()
            .map(|v| Value::DateTime(v.into()))
            .collect(),
        ConcreteDataType::Date(_) => values
            .date_values
            .into_iter()
            .map(|v| Value::Date(v.into()))
            .collect(),
        ConcreteDataType::Timestamp(TimestampType::Second(_)) => values
            .timestamp_second_values
            .into_iter()
            .map(|v| Value::Timestamp(Timestamp::new_second(v)))
            .collect(),
        ConcreteDataType::Timestamp(TimestampType::Millisecond(_)) => values
            .timestamp_millisecond_values
            .into_iter()
            .map(|v| Value::Timestamp(Timestamp::new_millisecond(v)))
            .collect(),
        ConcreteDataType::Timestamp(TimestampType::Microsecond(_)) => values
            .timestamp_microsecond_values
            .into_iter()
            .map(|v| Value::Timestamp(Timestamp::new_microsecond(v)))
            .collect(),
        ConcreteDataType::Timestamp(TimestampType::Nanosecond(_)) => values
            .timestamp_nanosecond_values
            .into_iter()
            .map(|v| Value::Timestamp(Timestamp::new_nanosecond(v)))
            .collect(),
        ConcreteDataType::Time(TimeType::Second(_)) => values
            .time_second_values
            .into_iter()
            .map(|v| Value::Time(Time::new_second(v)))
            .collect(),
        ConcreteDataType::Time(TimeType::Millisecond(_)) => values
            .time_millisecond_values
            .into_iter()
            .map(|v| Value::Time(Time::new_millisecond(v)))
            .collect(),
        ConcreteDataType::Time(TimeType::Microsecond(_)) => values
            .time_microsecond_values
            .into_iter()
            .map(|v| Value::Time(Time::new_microsecond(v)))
            .collect(),
        ConcreteDataType::Time(TimeType::Nanosecond(_)) => values
            .time_nanosecond_values
            .into_iter()
            .map(|v| Value::Time(Time::new_nanosecond(v)))
            .collect(),

        ConcreteDataType::Interval(IntervalType::YearMonth(_)) => values
            .interval_year_month_values
            .into_iter()
            .map(|v| Value::Interval(Interval::from_i32(v)))
            .collect(),
        ConcreteDataType::Interval(IntervalType::DayTime(_)) => values
            .interval_day_time_values
            .into_iter()
            .map(|v| Value::Interval(Interval::from_i64(v)))
            .collect(),
        ConcreteDataType::Interval(IntervalType::MonthDayNano(_)) => values
            .interval_month_day_nano_values
            .into_iter()
            .map(|v| {
                Value::Interval(Interval::from_month_day_nano(
                    v.months,
                    v.days,
                    v.nanoseconds,
                ))
            })
            .collect(),
        ConcreteDataType::Decimal128(d) => values
            .decimal128_values
            .into_iter()
            .map(|v| {
                Value::Decimal128(Decimal128::from_value_precision_scale(
                    v.hi,
                    v.lo,
                    d.precision(),
                    d.scale(),
                ))
            })
            .collect(),
        ConcreteDataType::Null(_)
        | ConcreteDataType::List(_)
        | ConcreteDataType::Dictionary(_)
        | ConcreteDataType::Duration(_)
        | ConcreteDataType::Json(_) => {
            unreachable!()
        }
    }
}

/// Returns true if the pb semantic type is valid.
pub fn is_semantic_type_eq(type_value: i32, semantic_type: SemanticType) -> bool {
    type_value == semantic_type as i32
}

/// Returns true if the pb type value is valid.
pub fn is_column_type_value_eq(
    type_value: i32,
    type_extension: Option<ColumnDataTypeExtension>,
    expect_type: &ConcreteDataType,
) -> bool {
    ColumnDataTypeWrapper::try_new(type_value, type_extension)
        .map(|wrapper| {
            let datatype = ConcreteDataType::from(wrapper);
            (datatype == *expect_type)
<<<<<<< HEAD
=======
            // Json type leverage binary type in pb, so this is valid.
>>>>>>> 545a80c6
                || (datatype == ConcreteDataType::binary_datatype()
                    && *expect_type == ConcreteDataType::json_datatype())
        })
        .unwrap_or(false)
}

/// Convert value into proto's value.
pub fn to_proto_value(value: Value) -> Option<v1::Value> {
    let proto_value = match value {
        Value::Null => v1::Value { value_data: None },
        Value::Boolean(v) => v1::Value {
            value_data: Some(ValueData::BoolValue(v)),
        },
        Value::UInt8(v) => v1::Value {
            value_data: Some(ValueData::U8Value(v.into())),
        },
        Value::UInt16(v) => v1::Value {
            value_data: Some(ValueData::U16Value(v.into())),
        },
        Value::UInt32(v) => v1::Value {
            value_data: Some(ValueData::U32Value(v)),
        },
        Value::UInt64(v) => v1::Value {
            value_data: Some(ValueData::U64Value(v)),
        },
        Value::Int8(v) => v1::Value {
            value_data: Some(ValueData::I8Value(v.into())),
        },
        Value::Int16(v) => v1::Value {
            value_data: Some(ValueData::I16Value(v.into())),
        },
        Value::Int32(v) => v1::Value {
            value_data: Some(ValueData::I32Value(v)),
        },
        Value::Int64(v) => v1::Value {
            value_data: Some(ValueData::I64Value(v)),
        },
        Value::Float32(v) => v1::Value {
            value_data: Some(ValueData::F32Value(*v)),
        },
        Value::Float64(v) => v1::Value {
            value_data: Some(ValueData::F64Value(*v)),
        },
        Value::String(v) => v1::Value {
            value_data: Some(ValueData::StringValue(v.as_utf8().to_string())),
        },
        Value::Binary(v) => v1::Value {
            value_data: Some(ValueData::BinaryValue(v.to_vec())),
        },
        Value::Date(v) => v1::Value {
            value_data: Some(ValueData::DateValue(v.val())),
        },
        Value::DateTime(v) => v1::Value {
            value_data: Some(ValueData::DatetimeValue(v.val())),
        },
        Value::Timestamp(v) => match v.unit() {
            TimeUnit::Second => v1::Value {
                value_data: Some(ValueData::TimestampSecondValue(v.value())),
            },
            TimeUnit::Millisecond => v1::Value {
                value_data: Some(ValueData::TimestampMillisecondValue(v.value())),
            },
            TimeUnit::Microsecond => v1::Value {
                value_data: Some(ValueData::TimestampMicrosecondValue(v.value())),
            },
            TimeUnit::Nanosecond => v1::Value {
                value_data: Some(ValueData::TimestampNanosecondValue(v.value())),
            },
        },
        Value::Time(v) => match v.unit() {
            TimeUnit::Second => v1::Value {
                value_data: Some(ValueData::TimeSecondValue(v.value())),
            },
            TimeUnit::Millisecond => v1::Value {
                value_data: Some(ValueData::TimeMillisecondValue(v.value())),
            },
            TimeUnit::Microsecond => v1::Value {
                value_data: Some(ValueData::TimeMicrosecondValue(v.value())),
            },
            TimeUnit::Nanosecond => v1::Value {
                value_data: Some(ValueData::TimeNanosecondValue(v.value())),
            },
        },
        Value::Interval(v) => match v.unit() {
            IntervalUnit::YearMonth => v1::Value {
                value_data: Some(ValueData::IntervalYearMonthValue(v.to_i32())),
            },
            IntervalUnit::DayTime => v1::Value {
                value_data: Some(ValueData::IntervalDayTimeValue(v.to_i64())),
            },
            IntervalUnit::MonthDayNano => v1::Value {
                value_data: Some(ValueData::IntervalMonthDayNanoValue(
                    convert_i128_to_interval(v.to_i128()),
                )),
            },
        },
        Value::Decimal128(v) => v1::Value {
            value_data: Some(ValueData::Decimal128Value(convert_to_pb_decimal128(v))),
        },
        Value::List(_) | Value::Duration(_) => return None,
    };

    Some(proto_value)
}

/// Returns the [ColumnDataTypeWrapper] of the value.
///
/// If value is null, returns `None`.
pub fn proto_value_type(value: &v1::Value) -> Option<ColumnDataType> {
    let value_type = match value.value_data.as_ref()? {
        ValueData::I8Value(_) => ColumnDataType::Int8,
        ValueData::I16Value(_) => ColumnDataType::Int16,
        ValueData::I32Value(_) => ColumnDataType::Int32,
        ValueData::I64Value(_) => ColumnDataType::Int64,
        ValueData::U8Value(_) => ColumnDataType::Uint8,
        ValueData::U16Value(_) => ColumnDataType::Uint16,
        ValueData::U32Value(_) => ColumnDataType::Uint32,
        ValueData::U64Value(_) => ColumnDataType::Uint64,
        ValueData::F32Value(_) => ColumnDataType::Float32,
        ValueData::F64Value(_) => ColumnDataType::Float64,
        ValueData::BoolValue(_) => ColumnDataType::Boolean,
        ValueData::BinaryValue(_) => ColumnDataType::Binary,
        ValueData::StringValue(_) => ColumnDataType::String,
        ValueData::DateValue(_) => ColumnDataType::Date,
        ValueData::DatetimeValue(_) => ColumnDataType::Datetime,
        ValueData::TimestampSecondValue(_) => ColumnDataType::TimestampSecond,
        ValueData::TimestampMillisecondValue(_) => ColumnDataType::TimestampMillisecond,
        ValueData::TimestampMicrosecondValue(_) => ColumnDataType::TimestampMicrosecond,
        ValueData::TimestampNanosecondValue(_) => ColumnDataType::TimestampNanosecond,
        ValueData::TimeSecondValue(_) => ColumnDataType::TimeSecond,
        ValueData::TimeMillisecondValue(_) => ColumnDataType::TimeMillisecond,
        ValueData::TimeMicrosecondValue(_) => ColumnDataType::TimeMicrosecond,
        ValueData::TimeNanosecondValue(_) => ColumnDataType::TimeNanosecond,
        ValueData::IntervalYearMonthValue(_) => ColumnDataType::IntervalYearMonth,
        ValueData::IntervalDayTimeValue(_) => ColumnDataType::IntervalDayTime,
        ValueData::IntervalMonthDayNanoValue(_) => ColumnDataType::IntervalMonthDayNano,
        ValueData::Decimal128Value(_) => ColumnDataType::Decimal128,
    };
    Some(value_type)
}

pub fn vectors_to_rows<'a>(
    columns: impl Iterator<Item = &'a VectorRef>,
    row_count: usize,
) -> Vec<Row> {
    let mut rows = vec![Row { values: vec![] }; row_count];
    for column in columns {
        for (row_index, row) in rows.iter_mut().enumerate() {
            row.values.push(value_to_grpc_value(column.get(row_index)))
        }
    }

    rows
}

pub fn value_to_grpc_value(value: Value) -> GrpcValue {
    GrpcValue {
        value_data: match value {
            Value::Null => None,
            Value::Boolean(v) => Some(ValueData::BoolValue(v)),
            Value::UInt8(v) => Some(ValueData::U8Value(v as _)),
            Value::UInt16(v) => Some(ValueData::U16Value(v as _)),
            Value::UInt32(v) => Some(ValueData::U32Value(v)),
            Value::UInt64(v) => Some(ValueData::U64Value(v)),
            Value::Int8(v) => Some(ValueData::I8Value(v as _)),
            Value::Int16(v) => Some(ValueData::I16Value(v as _)),
            Value::Int32(v) => Some(ValueData::I32Value(v)),
            Value::Int64(v) => Some(ValueData::I64Value(v)),
            Value::Float32(v) => Some(ValueData::F32Value(*v)),
            Value::Float64(v) => Some(ValueData::F64Value(*v)),
            Value::String(v) => Some(ValueData::StringValue(v.as_utf8().to_string())),
            Value::Binary(v) => Some(ValueData::BinaryValue(v.to_vec())),
            Value::Date(v) => Some(ValueData::DateValue(v.val())),
            Value::DateTime(v) => Some(ValueData::DatetimeValue(v.val())),
            Value::Timestamp(v) => Some(match v.unit() {
                TimeUnit::Second => ValueData::TimestampSecondValue(v.value()),
                TimeUnit::Millisecond => ValueData::TimestampMillisecondValue(v.value()),
                TimeUnit::Microsecond => ValueData::TimestampMicrosecondValue(v.value()),
                TimeUnit::Nanosecond => ValueData::TimestampNanosecondValue(v.value()),
            }),
            Value::Time(v) => Some(match v.unit() {
                TimeUnit::Second => ValueData::TimeSecondValue(v.value()),
                TimeUnit::Millisecond => ValueData::TimeMillisecondValue(v.value()),
                TimeUnit::Microsecond => ValueData::TimeMicrosecondValue(v.value()),
                TimeUnit::Nanosecond => ValueData::TimeNanosecondValue(v.value()),
            }),
            Value::Interval(v) => Some(match v.unit() {
                IntervalUnit::YearMonth => ValueData::IntervalYearMonthValue(v.to_i32()),
                IntervalUnit::DayTime => ValueData::IntervalDayTimeValue(v.to_i64()),
                IntervalUnit::MonthDayNano => {
                    ValueData::IntervalMonthDayNanoValue(convert_i128_to_interval(v.to_i128()))
                }
            }),
            Value::Decimal128(v) => Some(ValueData::Decimal128Value(convert_to_pb_decimal128(v))),
            Value::List(_) | Value::Duration(_) => unreachable!(),
        },
    }
}

#[cfg(test)]
mod tests {
    use std::sync::Arc;

    use datatypes::types::{
        Int32Type, IntervalDayTimeType, IntervalMonthDayNanoType, IntervalYearMonthType,
        TimeMillisecondType, TimeSecondType, TimestampMillisecondType, TimestampSecondType,
        UInt32Type,
    };
    use datatypes::vectors::{
        BooleanVector, IntervalDayTimeVector, IntervalMonthDayNanoVector, IntervalYearMonthVector,
        TimeMicrosecondVector, TimeMillisecondVector, TimeNanosecondVector, TimeSecondVector,
        TimestampMicrosecondVector, TimestampMillisecondVector, TimestampNanosecondVector,
        TimestampSecondVector, Vector,
    };
    use paste::paste;

    use super::*;

    #[test]
    fn test_values_with_capacity() {
        let values = values_with_capacity(ColumnDataType::Int8, 2);
        let values = values.i8_values;
        assert_eq!(2, values.capacity());

        let values = values_with_capacity(ColumnDataType::Int32, 2);
        let values = values.i32_values;
        assert_eq!(2, values.capacity());

        let values = values_with_capacity(ColumnDataType::Int64, 2);
        let values = values.i64_values;
        assert_eq!(2, values.capacity());

        let values = values_with_capacity(ColumnDataType::Uint8, 2);
        let values = values.u8_values;
        assert_eq!(2, values.capacity());

        let values = values_with_capacity(ColumnDataType::Uint32, 2);
        let values = values.u32_values;
        assert_eq!(2, values.capacity());

        let values = values_with_capacity(ColumnDataType::Uint64, 2);
        let values = values.u64_values;
        assert_eq!(2, values.capacity());

        let values = values_with_capacity(ColumnDataType::Float32, 2);
        let values = values.f32_values;
        assert_eq!(2, values.capacity());

        let values = values_with_capacity(ColumnDataType::Float64, 2);
        let values = values.f64_values;
        assert_eq!(2, values.capacity());

        let values = values_with_capacity(ColumnDataType::Binary, 2);
        let values = values.binary_values;
        assert_eq!(2, values.capacity());

        let values = values_with_capacity(ColumnDataType::Boolean, 2);
        let values = values.bool_values;
        assert_eq!(2, values.capacity());

        let values = values_with_capacity(ColumnDataType::String, 2);
        let values = values.string_values;
        assert_eq!(2, values.capacity());

        let values = values_with_capacity(ColumnDataType::Date, 2);
        let values = values.date_values;
        assert_eq!(2, values.capacity());

        let values = values_with_capacity(ColumnDataType::Datetime, 2);
        let values = values.datetime_values;
        assert_eq!(2, values.capacity());

        let values = values_with_capacity(ColumnDataType::TimestampMillisecond, 2);
        let values = values.timestamp_millisecond_values;
        assert_eq!(2, values.capacity());

        let values = values_with_capacity(ColumnDataType::TimeMillisecond, 2);
        let values = values.time_millisecond_values;
        assert_eq!(2, values.capacity());

        let values = values_with_capacity(ColumnDataType::IntervalDayTime, 2);
        let values = values.interval_day_time_values;
        assert_eq!(2, values.capacity());

        let values = values_with_capacity(ColumnDataType::IntervalMonthDayNano, 2);
        let values = values.interval_month_day_nano_values;
        assert_eq!(2, values.capacity());

        let values = values_with_capacity(ColumnDataType::Decimal128, 2);
        let values = values.decimal128_values;
        assert_eq!(2, values.capacity());
    }

    #[test]
    fn test_concrete_datatype_from_column_datatype() {
        assert_eq!(
            ConcreteDataType::boolean_datatype(),
            ColumnDataTypeWrapper::boolean_datatype().into()
        );
        assert_eq!(
            ConcreteDataType::int8_datatype(),
            ColumnDataTypeWrapper::int8_datatype().into()
        );
        assert_eq!(
            ConcreteDataType::int16_datatype(),
            ColumnDataTypeWrapper::int16_datatype().into()
        );
        assert_eq!(
            ConcreteDataType::int32_datatype(),
            ColumnDataTypeWrapper::int32_datatype().into()
        );
        assert_eq!(
            ConcreteDataType::int64_datatype(),
            ColumnDataTypeWrapper::int64_datatype().into()
        );
        assert_eq!(
            ConcreteDataType::uint8_datatype(),
            ColumnDataTypeWrapper::uint8_datatype().into()
        );
        assert_eq!(
            ConcreteDataType::uint16_datatype(),
            ColumnDataTypeWrapper::uint16_datatype().into()
        );
        assert_eq!(
            ConcreteDataType::uint32_datatype(),
            ColumnDataTypeWrapper::uint32_datatype().into()
        );
        assert_eq!(
            ConcreteDataType::uint64_datatype(),
            ColumnDataTypeWrapper::uint64_datatype().into()
        );
        assert_eq!(
            ConcreteDataType::float32_datatype(),
            ColumnDataTypeWrapper::float32_datatype().into()
        );
        assert_eq!(
            ConcreteDataType::float64_datatype(),
            ColumnDataTypeWrapper::float64_datatype().into()
        );
        assert_eq!(
            ConcreteDataType::binary_datatype(),
            ColumnDataTypeWrapper::binary_datatype().into()
        );
        assert_eq!(
            ConcreteDataType::string_datatype(),
            ColumnDataTypeWrapper::string_datatype().into()
        );
        assert_eq!(
            ConcreteDataType::date_datatype(),
            ColumnDataTypeWrapper::date_datatype().into()
        );
        assert_eq!(
            ConcreteDataType::datetime_datatype(),
            ColumnDataTypeWrapper::datetime_datatype().into()
        );
        assert_eq!(
            ConcreteDataType::timestamp_millisecond_datatype(),
            ColumnDataTypeWrapper::timestamp_millisecond_datatype().into()
        );
        assert_eq!(
            ConcreteDataType::time_datatype(TimeUnit::Millisecond),
            ColumnDataTypeWrapper::time_millisecond_datatype().into()
        );
        assert_eq!(
            ConcreteDataType::interval_datatype(IntervalUnit::DayTime),
            ColumnDataTypeWrapper::interval_day_time_datatype().into()
        );
        assert_eq!(
            ConcreteDataType::interval_datatype(IntervalUnit::YearMonth),
            ColumnDataTypeWrapper::interval_year_month_datatype().into()
        );
        assert_eq!(
            ConcreteDataType::interval_datatype(IntervalUnit::MonthDayNano),
            ColumnDataTypeWrapper::interval_month_day_nano_datatype().into()
        );
        assert_eq!(
            ConcreteDataType::decimal128_datatype(10, 2),
            ColumnDataTypeWrapper::decimal128_datatype(10, 2).into()
        )
    }

    #[test]
    fn test_column_datatype_from_concrete_datatype() {
        assert_eq!(
            ColumnDataTypeWrapper::boolean_datatype(),
            ConcreteDataType::boolean_datatype().try_into().unwrap()
        );
        assert_eq!(
            ColumnDataTypeWrapper::int8_datatype(),
            ConcreteDataType::int8_datatype().try_into().unwrap()
        );
        assert_eq!(
            ColumnDataTypeWrapper::int16_datatype(),
            ConcreteDataType::int16_datatype().try_into().unwrap()
        );
        assert_eq!(
            ColumnDataTypeWrapper::int32_datatype(),
            ConcreteDataType::int32_datatype().try_into().unwrap()
        );
        assert_eq!(
            ColumnDataTypeWrapper::int64_datatype(),
            ConcreteDataType::int64_datatype().try_into().unwrap()
        );
        assert_eq!(
            ColumnDataTypeWrapper::uint8_datatype(),
            ConcreteDataType::uint8_datatype().try_into().unwrap()
        );
        assert_eq!(
            ColumnDataTypeWrapper::uint16_datatype(),
            ConcreteDataType::uint16_datatype().try_into().unwrap()
        );
        assert_eq!(
            ColumnDataTypeWrapper::uint32_datatype(),
            ConcreteDataType::uint32_datatype().try_into().unwrap()
        );
        assert_eq!(
            ColumnDataTypeWrapper::uint64_datatype(),
            ConcreteDataType::uint64_datatype().try_into().unwrap()
        );
        assert_eq!(
            ColumnDataTypeWrapper::float32_datatype(),
            ConcreteDataType::float32_datatype().try_into().unwrap()
        );
        assert_eq!(
            ColumnDataTypeWrapper::float64_datatype(),
            ConcreteDataType::float64_datatype().try_into().unwrap()
        );
        assert_eq!(
            ColumnDataTypeWrapper::binary_datatype(),
            ConcreteDataType::binary_datatype().try_into().unwrap()
        );
        assert_eq!(
            ColumnDataTypeWrapper::string_datatype(),
            ConcreteDataType::string_datatype().try_into().unwrap()
        );
        assert_eq!(
            ColumnDataTypeWrapper::date_datatype(),
            ConcreteDataType::date_datatype().try_into().unwrap()
        );
        assert_eq!(
            ColumnDataTypeWrapper::datetime_datatype(),
            ConcreteDataType::datetime_datatype().try_into().unwrap()
        );
        assert_eq!(
            ColumnDataTypeWrapper::timestamp_millisecond_datatype(),
            ConcreteDataType::timestamp_millisecond_datatype()
                .try_into()
                .unwrap()
        );
        assert_eq!(
            ColumnDataTypeWrapper::interval_year_month_datatype(),
            ConcreteDataType::interval_datatype(IntervalUnit::YearMonth)
                .try_into()
                .unwrap()
        );
        assert_eq!(
            ColumnDataTypeWrapper::interval_day_time_datatype(),
            ConcreteDataType::interval_datatype(IntervalUnit::DayTime)
                .try_into()
                .unwrap()
        );
        assert_eq!(
            ColumnDataTypeWrapper::interval_month_day_nano_datatype(),
            ConcreteDataType::interval_datatype(IntervalUnit::MonthDayNano)
                .try_into()
                .unwrap()
        );

        assert_eq!(
            ColumnDataTypeWrapper::decimal128_datatype(10, 2),
            ConcreteDataType::decimal128_datatype(10, 2)
                .try_into()
                .unwrap()
        );

        let result: Result<ColumnDataTypeWrapper> = ConcreteDataType::null_datatype().try_into();
        assert!(result.is_err());
        assert_eq!(
            result.unwrap_err().to_string(),
            "Failed to create column datatype from Null(NullType)"
        );

        let result: Result<ColumnDataTypeWrapper> =
            ConcreteDataType::list_datatype(ConcreteDataType::boolean_datatype()).try_into();
        assert!(result.is_err());
        assert_eq!(
            result.unwrap_err().to_string(),
            "Failed to create column datatype from List(ListType { item_type: Boolean(BooleanType) })"
        );
    }

    #[test]
    fn test_column_put_timestamp_values() {
        let mut column = Column {
            column_name: "test".to_string(),
            semantic_type: 0,
            values: Some(Values {
                ..Default::default()
            }),
            null_mask: vec![],
            datatype: 0,
            ..Default::default()
        };

        let vector = Arc::new(TimestampNanosecondVector::from_vec(vec![1, 2, 3]));
        push_vals(&mut column, 3, vector);
        assert_eq!(
            vec![1, 2, 3],
            column.values.as_ref().unwrap().timestamp_nanosecond_values
        );

        let vector = Arc::new(TimestampMillisecondVector::from_vec(vec![4, 5, 6]));
        push_vals(&mut column, 3, vector);
        assert_eq!(
            vec![4, 5, 6],
            column.values.as_ref().unwrap().timestamp_millisecond_values
        );

        let vector = Arc::new(TimestampMicrosecondVector::from_vec(vec![7, 8, 9]));
        push_vals(&mut column, 3, vector);
        assert_eq!(
            vec![7, 8, 9],
            column.values.as_ref().unwrap().timestamp_microsecond_values
        );

        let vector = Arc::new(TimestampSecondVector::from_vec(vec![10, 11, 12]));
        push_vals(&mut column, 3, vector);
        assert_eq!(
            vec![10, 11, 12],
            column.values.as_ref().unwrap().timestamp_second_values
        );
    }

    #[test]
    fn test_column_put_time_values() {
        let mut column = Column {
            column_name: "test".to_string(),
            semantic_type: 0,
            values: Some(Values {
                ..Default::default()
            }),
            null_mask: vec![],
            datatype: 0,
            ..Default::default()
        };

        let vector = Arc::new(TimeNanosecondVector::from_vec(vec![1, 2, 3]));
        push_vals(&mut column, 3, vector);
        assert_eq!(
            vec![1, 2, 3],
            column.values.as_ref().unwrap().time_nanosecond_values
        );

        let vector = Arc::new(TimeMillisecondVector::from_vec(vec![4, 5, 6]));
        push_vals(&mut column, 3, vector);
        assert_eq!(
            vec![4, 5, 6],
            column.values.as_ref().unwrap().time_millisecond_values
        );

        let vector = Arc::new(TimeMicrosecondVector::from_vec(vec![7, 8, 9]));
        push_vals(&mut column, 3, vector);
        assert_eq!(
            vec![7, 8, 9],
            column.values.as_ref().unwrap().time_microsecond_values
        );

        let vector = Arc::new(TimeSecondVector::from_vec(vec![10, 11, 12]));
        push_vals(&mut column, 3, vector);
        assert_eq!(
            vec![10, 11, 12],
            column.values.as_ref().unwrap().time_second_values
        );
    }

    #[test]
    fn test_column_put_interval_values() {
        let mut column = Column {
            column_name: "test".to_string(),
            semantic_type: 0,
            values: Some(Values {
                ..Default::default()
            }),
            null_mask: vec![],
            datatype: 0,
            ..Default::default()
        };

        let vector = Arc::new(IntervalYearMonthVector::from_vec(vec![1, 2, 3]));
        push_vals(&mut column, 3, vector);
        assert_eq!(
            vec![1, 2, 3],
            column.values.as_ref().unwrap().interval_year_month_values
        );

        let vector = Arc::new(IntervalDayTimeVector::from_vec(vec![4, 5, 6]));
        push_vals(&mut column, 3, vector);
        assert_eq!(
            vec![4, 5, 6],
            column.values.as_ref().unwrap().interval_day_time_values
        );

        let vector = Arc::new(IntervalMonthDayNanoVector::from_vec(vec![7, 8, 9]));
        let len = vector.len();
        push_vals(&mut column, 3, vector);
        (0..len).for_each(|i| {
            assert_eq!(
                7 + i as i64,
                column
                    .values
                    .as_ref()
                    .unwrap()
                    .interval_month_day_nano_values
                    .get(i)
                    .unwrap()
                    .nanoseconds
            );
        });
    }

    #[test]
    fn test_column_put_vector() {
        use crate::v1::SemanticType;
        // Some(false), None, Some(true), Some(true)
        let mut column = Column {
            column_name: "test".to_string(),
            semantic_type: SemanticType::Field as i32,
            values: Some(Values {
                bool_values: vec![false, true, true],
                ..Default::default()
            }),
            null_mask: vec![2],
            datatype: ColumnDataType::Boolean as i32,
            ..Default::default()
        };
        let row_count = 4;

        let vector = Arc::new(BooleanVector::from(vec![Some(true), None, Some(false)]));
        push_vals(&mut column, row_count, vector);
        // Some(false), None, Some(true), Some(true), Some(true), None, Some(false)
        let bool_values = column.values.unwrap().bool_values;
        assert_eq!(vec![false, true, true, true, false], bool_values);
        let null_mask = column.null_mask;
        assert_eq!(34, null_mask[0]);
    }

    #[test]
    fn test_convert_i128_to_interval() {
        let i128_val = 3000;
        let interval = convert_i128_to_interval(i128_val);
        assert_eq!(interval.months, 0);
        assert_eq!(interval.days, 0);
        assert_eq!(interval.nanoseconds, 3000);
    }

    #[test]
    fn test_convert_timestamp_values() {
        // second
        let actual = pb_values_to_values(
            &ConcreteDataType::Timestamp(TimestampType::Second(TimestampSecondType)),
            Values {
                timestamp_second_values: vec![1_i64, 2_i64, 3_i64],
                ..Default::default()
            },
        );
        let expect = vec![
            Value::Timestamp(Timestamp::new_second(1_i64)),
            Value::Timestamp(Timestamp::new_second(2_i64)),
            Value::Timestamp(Timestamp::new_second(3_i64)),
        ];
        assert_eq!(expect, actual);

        // millisecond
        let actual = pb_values_to_values(
            &ConcreteDataType::Timestamp(TimestampType::Millisecond(TimestampMillisecondType)),
            Values {
                timestamp_millisecond_values: vec![1_i64, 2_i64, 3_i64],
                ..Default::default()
            },
        );
        let expect = vec![
            Value::Timestamp(Timestamp::new_millisecond(1_i64)),
            Value::Timestamp(Timestamp::new_millisecond(2_i64)),
            Value::Timestamp(Timestamp::new_millisecond(3_i64)),
        ];
        assert_eq!(expect, actual);
    }

    #[test]
    fn test_convert_time_values() {
        // second
        let actual = pb_values_to_values(
            &ConcreteDataType::Time(TimeType::Second(TimeSecondType)),
            Values {
                time_second_values: vec![1_i64, 2_i64, 3_i64],
                ..Default::default()
            },
        );
        let expect = vec![
            Value::Time(Time::new_second(1_i64)),
            Value::Time(Time::new_second(2_i64)),
            Value::Time(Time::new_second(3_i64)),
        ];
        assert_eq!(expect, actual);

        // millisecond
        let actual = pb_values_to_values(
            &ConcreteDataType::Time(TimeType::Millisecond(TimeMillisecondType)),
            Values {
                time_millisecond_values: vec![1_i64, 2_i64, 3_i64],
                ..Default::default()
            },
        );
        let expect = vec![
            Value::Time(Time::new_millisecond(1_i64)),
            Value::Time(Time::new_millisecond(2_i64)),
            Value::Time(Time::new_millisecond(3_i64)),
        ];
        assert_eq!(expect, actual);
    }

    #[test]
    fn test_convert_interval_values() {
        // year_month
        let actual = pb_values_to_values(
            &ConcreteDataType::Interval(IntervalType::YearMonth(IntervalYearMonthType)),
            Values {
                interval_year_month_values: vec![1_i32, 2_i32, 3_i32],
                ..Default::default()
            },
        );
        let expect = vec![
            Value::Interval(Interval::from_year_month(1_i32)),
            Value::Interval(Interval::from_year_month(2_i32)),
            Value::Interval(Interval::from_year_month(3_i32)),
        ];
        assert_eq!(expect, actual);

        // day_time
        let actual = pb_values_to_values(
            &ConcreteDataType::Interval(IntervalType::DayTime(IntervalDayTimeType)),
            Values {
                interval_day_time_values: vec![1_i64, 2_i64, 3_i64],
                ..Default::default()
            },
        );
        let expect = vec![
            Value::Interval(Interval::from_i64(1_i64)),
            Value::Interval(Interval::from_i64(2_i64)),
            Value::Interval(Interval::from_i64(3_i64)),
        ];
        assert_eq!(expect, actual);

        // month_day_nano
        let actual = pb_values_to_values(
            &ConcreteDataType::Interval(IntervalType::MonthDayNano(IntervalMonthDayNanoType)),
            Values {
                interval_month_day_nano_values: vec![
                    v1::IntervalMonthDayNano {
                        months: 1,
                        days: 2,
                        nanoseconds: 3,
                    },
                    v1::IntervalMonthDayNano {
                        months: 5,
                        days: 6,
                        nanoseconds: 7,
                    },
                    v1::IntervalMonthDayNano {
                        months: 9,
                        days: 10,
                        nanoseconds: 11,
                    },
                ],
                ..Default::default()
            },
        );
        let expect = vec![
            Value::Interval(Interval::from_month_day_nano(1, 2, 3)),
            Value::Interval(Interval::from_month_day_nano(5, 6, 7)),
            Value::Interval(Interval::from_month_day_nano(9, 10, 11)),
        ];
        assert_eq!(expect, actual);
    }

    macro_rules! test_convert_values {
        ($grpc_data_type: ident, $values: expr,  $concrete_data_type: ident, $expected_ret: expr) => {
            paste! {
                #[test]
                fn [<test_convert_ $grpc_data_type _values>]() {
                    let values = Values {
                        [<$grpc_data_type _values>]: $values,
                        ..Default::default()
                    };

                    let data_type = ConcreteDataType::[<$concrete_data_type _datatype>]();
                    let result = pb_values_to_values(&data_type, values);

                    assert_eq!(
                        $expected_ret,
                        result
                    );
                }
            }
        };
    }

    test_convert_values!(
        i8,
        vec![1_i32, 2, 3],
        int8,
        vec![Value::Int8(1), Value::Int8(2), Value::Int8(3)]
    );

    test_convert_values!(
        u8,
        vec![1_u32, 2, 3],
        uint8,
        vec![Value::UInt8(1), Value::UInt8(2), Value::UInt8(3)]
    );

    test_convert_values!(
        i16,
        vec![1_i32, 2, 3],
        int16,
        vec![Value::Int16(1), Value::Int16(2), Value::Int16(3)]
    );

    test_convert_values!(
        u16,
        vec![1_u32, 2, 3],
        uint16,
        vec![Value::UInt16(1), Value::UInt16(2), Value::UInt16(3)]
    );

    test_convert_values!(
        i32,
        vec![1, 2, 3],
        int32,
        vec![Value::Int32(1), Value::Int32(2), Value::Int32(3)]
    );

    test_convert_values!(
        u32,
        vec![1, 2, 3],
        uint32,
        vec![Value::UInt32(1), Value::UInt32(2), Value::UInt32(3)]
    );

    test_convert_values!(
        i64,
        vec![1, 2, 3],
        int64,
        vec![Value::Int64(1), Value::Int64(2), Value::Int64(3)]
    );

    test_convert_values!(
        u64,
        vec![1, 2, 3],
        uint64,
        vec![Value::UInt64(1), Value::UInt64(2), Value::UInt64(3)]
    );

    test_convert_values!(
        f32,
        vec![1.0, 2.0, 3.0],
        float32,
        vec![
            Value::Float32(1.0.into()),
            Value::Float32(2.0.into()),
            Value::Float32(3.0.into())
        ]
    );

    test_convert_values!(
        f64,
        vec![1.0, 2.0, 3.0],
        float64,
        vec![
            Value::Float64(1.0.into()),
            Value::Float64(2.0.into()),
            Value::Float64(3.0.into())
        ]
    );

    test_convert_values!(
        string,
        vec!["1".to_string(), "2".to_string(), "3".to_string()],
        string,
        vec![
            Value::String("1".into()),
            Value::String("2".into()),
            Value::String("3".into())
        ]
    );

    test_convert_values!(
        binary,
        vec!["1".into(), "2".into(), "3".into()],
        binary,
        vec![
            Value::Binary(b"1".to_vec().into()),
            Value::Binary(b"2".to_vec().into()),
            Value::Binary(b"3".to_vec().into())
        ]
    );

    test_convert_values!(
        date,
        vec![1, 2, 3],
        date,
        vec![
            Value::Date(1.into()),
            Value::Date(2.into()),
            Value::Date(3.into())
        ]
    );

    test_convert_values!(
        datetime,
        vec![1.into(), 2.into(), 3.into()],
        datetime,
        vec![
            Value::DateTime(1.into()),
            Value::DateTime(2.into()),
            Value::DateTime(3.into())
        ]
    );

    #[test]
    fn test_vectors_to_rows_for_different_types() {
        let boolean_vec = BooleanVector::from_vec(vec![true, false, true]);
        let int8_vec = PrimitiveVector::<Int8Type>::from_iter_values(vec![1, 2, 3]);
        let int32_vec = PrimitiveVector::<Int32Type>::from_iter_values(vec![100, 200, 300]);
        let uint8_vec = PrimitiveVector::<UInt8Type>::from_iter_values(vec![10, 20, 30]);
        let uint32_vec = PrimitiveVector::<UInt32Type>::from_iter_values(vec![1000, 2000, 3000]);
        let float32_vec = Float32Vector::from_vec(vec![1.1, 2.2, 3.3]);
        let date_vec = DateVector::from_vec(vec![10, 20, 30]);
        let string_vec = StringVector::from_vec(vec!["a", "b", "c"]);

        let vector_refs: Vec<VectorRef> = vec![
            Arc::new(boolean_vec),
            Arc::new(int8_vec),
            Arc::new(int32_vec),
            Arc::new(uint8_vec),
            Arc::new(uint32_vec),
            Arc::new(float32_vec),
            Arc::new(date_vec),
            Arc::new(string_vec),
        ];

        let result = vectors_to_rows(vector_refs.iter(), 3);

        assert_eq!(result.len(), 3);

        assert_eq!(result[0].values.len(), 8);
        let values = result[0]
            .values
            .iter()
            .map(|v| v.value_data.clone().unwrap())
            .collect::<Vec<_>>();
        assert_eq!(values[0], ValueData::BoolValue(true));
        assert_eq!(values[1], ValueData::I8Value(1));
        assert_eq!(values[2], ValueData::I32Value(100));
        assert_eq!(values[3], ValueData::U8Value(10));
        assert_eq!(values[4], ValueData::U32Value(1000));
        assert_eq!(values[5], ValueData::F32Value(1.1));
        assert_eq!(values[6], ValueData::DateValue(10));
        assert_eq!(values[7], ValueData::StringValue("a".to_string()));

        assert_eq!(result[1].values.len(), 8);
        let values = result[1]
            .values
            .iter()
            .map(|v| v.value_data.clone().unwrap())
            .collect::<Vec<_>>();
        assert_eq!(values[0], ValueData::BoolValue(false));
        assert_eq!(values[1], ValueData::I8Value(2));
        assert_eq!(values[2], ValueData::I32Value(200));
        assert_eq!(values[3], ValueData::U8Value(20));
        assert_eq!(values[4], ValueData::U32Value(2000));
        assert_eq!(values[5], ValueData::F32Value(2.2));
        assert_eq!(values[6], ValueData::DateValue(20));
        assert_eq!(values[7], ValueData::StringValue("b".to_string()));

        assert_eq!(result[2].values.len(), 8);
        let values = result[2]
            .values
            .iter()
            .map(|v| v.value_data.clone().unwrap())
            .collect::<Vec<_>>();
        assert_eq!(values[0], ValueData::BoolValue(true));
        assert_eq!(values[1], ValueData::I8Value(3));
        assert_eq!(values[2], ValueData::I32Value(300));
        assert_eq!(values[3], ValueData::U8Value(30));
        assert_eq!(values[4], ValueData::U32Value(3000));
        assert_eq!(values[5], ValueData::F32Value(3.3));
        assert_eq!(values[6], ValueData::DateValue(30));
        assert_eq!(values[7], ValueData::StringValue("c".to_string()));
    }

    #[test]
    fn test_is_column_type_value_eq() {
        // test column type eq
        let column1 = Column {
            column_name: "test".to_string(),
            semantic_type: 0,
            values: Some(Values {
                bool_values: vec![false, true, true],
                ..Default::default()
            }),
            null_mask: vec![2],
            datatype: ColumnDataType::Boolean as i32,
            datatype_extension: None,
            options: None,
        };
        assert!(is_column_type_value_eq(
            column1.datatype,
            column1.datatype_extension,
            &ConcreteDataType::boolean_datatype(),
        ));
    }

    #[test]
    fn test_convert_to_pb_decimal128() {
        let decimal = Decimal128::new(123, 3, 1);
        let pb_decimal = convert_to_pb_decimal128(decimal);
        assert_eq!(pb_decimal.lo, 123);
        assert_eq!(pb_decimal.hi, 0);
    }
}<|MERGE_RESOLUTION|>--- conflicted
+++ resolved
@@ -289,14 +289,9 @@
             }
             ColumnDataType::Binary => {
                 if datatype == ConcreteDataType::json_datatype() {
-<<<<<<< HEAD
-                    Some(ColumnDataTypeExtension {
-                        type_ext: Some(TypeExt::JsonType(true)),
-=======
                     // Json is the same as  binary in proto. The extension marks the binary in proto is actually a json.
                     Some(ColumnDataTypeExtension {
                         type_ext: Some(TypeExt::JsonType(JsonTypeExtension::JsonBinary.into())),
->>>>>>> 545a80c6
                     })
                 } else {
                     None
@@ -862,10 +857,7 @@
         .map(|wrapper| {
             let datatype = ConcreteDataType::from(wrapper);
             (datatype == *expect_type)
-<<<<<<< HEAD
-=======
             // Json type leverage binary type in pb, so this is valid.
->>>>>>> 545a80c6
                 || (datatype == ConcreteDataType::binary_datatype()
                     && *expect_type == ConcreteDataType::json_datatype())
         })
