--- conflicted
+++ resolved
@@ -594,14 +594,13 @@
     TablePartRequiredForDispatcherRule,
     #[snafu(display("Value is required for dispatcher rule"))]
     ValueRequiredForDispatcherRule,
-<<<<<<< HEAD
     #[snafu(display("Keys and values length mismatch, values: {values}, keys: {keys}"))]
     KeyValueLengthMismatch {
         #[snafu(implicit)]
         location: Location,
         keys: usize,
         values: usize,
-=======
+    },
     #[snafu(display(
         "Reached max nested levels when flattening JSON object: {max_nested_levels}"
     ))]
@@ -609,7 +608,6 @@
         max_nested_levels: usize,
         #[snafu(implicit)]
         location: Location,
->>>>>>> 1eb4b8ed
     },
 }
 
