// Copyright 2023 Greptime Team
//
// Licensed under the Apache License, Version 2.0 (the "License");
// you may not use this file except in compliance with the License.
// You may obtain a copy of the License at
//
//     http://www.apache.org/licenses/LICENSE-2.0
//
// Unless required by applicable law or agreed to in writing, software
// distributed under the License is distributed on an "AS IS" BASIS,
// WITHOUT WARRANTIES OR CONDITIONS OF ANY KIND, either express or implied.
// See the License for the specific language governing permissions and
// limitations under the License.

mod bytea;
mod datetime;
mod error;
mod interval;

use std::collections::HashMap;
use std::ops::Deref;

use chrono::{NaiveDate, NaiveDateTime};
use common_time::Interval;
use datafusion_common::ScalarValue;
use datafusion_expr::LogicalPlan;
use datatypes::prelude::{ConcreteDataType, Value};
use datatypes::schema::Schema;
use datatypes::types::TimestampType;
use pgwire::api::portal::{Format, Portal};
use pgwire::api::results::{DataRowEncoder, FieldInfo};
use pgwire::api::Type;
use pgwire::error::{PgWireError, PgWireResult};
use session::context::QueryContextRef;
use session::session_config::PGByteaOutputValue;

use self::bytea::{EscapeOutputBytea, HexOutputBytea};
use self::datetime::{StylingDate, StylingDateTime};
pub use self::error::PgErrorCode;
use self::interval::PgInterval;
use crate::error::{self as server_error, Error, Result};
use crate::SqlPlan;

pub(super) fn schema_to_pg(origin: &Schema, field_formats: &Format) -> Result<Vec<FieldInfo>> {
    origin
        .column_schemas()
        .iter()
        .enumerate()
        .map(|(idx, col)| {
            Ok(FieldInfo::new(
                col.name.clone(),
                None,
                None,
                type_gt_to_pg(&col.data_type)?,
                field_formats.format_for(idx),
            ))
        })
        .collect::<Result<Vec<FieldInfo>>>()
}

pub(super) fn encode_value(
    query_ctx: &QueryContextRef,
    value: &Value,
    builder: &mut DataRowEncoder,
    datatype: &ConcreteDataType,
) -> PgWireResult<()> {
    match value {
        Value::Null => builder.encode_field(&None::<&i8>),
        Value::Boolean(v) => builder.encode_field(v),
        Value::UInt8(v) => builder.encode_field(&(*v as i8)),
        Value::UInt16(v) => builder.encode_field(&(*v as i16)),
        Value::UInt32(v) => builder.encode_field(v),
        Value::UInt64(v) => builder.encode_field(&(*v as i64)),
        Value::Int8(v) => builder.encode_field(v),
        Value::Int16(v) => builder.encode_field(v),
        Value::Int32(v) => builder.encode_field(v),
        Value::Int64(v) => builder.encode_field(v),
        Value::Float32(v) => builder.encode_field(&v.0),
        Value::Float64(v) => builder.encode_field(&v.0),
        Value::String(v) => builder.encode_field(&v.as_utf8()),
        Value::Binary(v) => match datatype {
            ConcreteDataType::Json(_) => builder.encode_field(&jsonb::to_string(v)),
            _ => {
                let bytea_output = query_ctx.configuration_parameter().postgres_bytea_output();
                match *bytea_output {
                    PGByteaOutputValue::ESCAPE => {
                        builder.encode_field(&EscapeOutputBytea(v.deref()))
                    }
                    PGByteaOutputValue::HEX => builder.encode_field(&HexOutputBytea(v.deref())),
                }
            }
        },
        Value::Date(v) => {
            if let Some(date) = v.to_chrono_date() {
                let (style, order) = *query_ctx.configuration_parameter().pg_datetime_style();
                builder.encode_field(&StylingDate(&date, style, order))
            } else {
                Err(PgWireError::ApiError(Box::new(Error::Internal {
                    err_msg: format!("Failed to convert date to postgres type {v:?}",),
                })))
            }
        }
        Value::DateTime(v) => {
            if let Some(datetime) = v.to_chrono_datetime() {
                let (style, order) = *query_ctx.configuration_parameter().pg_datetime_style();
                builder.encode_field(&StylingDateTime(&datetime, style, order))
            } else {
                Err(PgWireError::ApiError(Box::new(Error::Internal {
                    err_msg: format!("Failed to convert date to postgres type {v:?}",),
                })))
            }
        }
        Value::Timestamp(v) => {
            if let Some(datetime) = v.to_chrono_datetime() {
                let (style, order) = *query_ctx.configuration_parameter().pg_datetime_style();
                builder.encode_field(&StylingDateTime(&datetime, style, order))
            } else {
                Err(PgWireError::ApiError(Box::new(Error::Internal {
                    err_msg: format!("Failed to convert date to postgres type {v:?}",),
                })))
            }
        }
        Value::Time(v) => {
            if let Some(time) = v.to_chrono_time() {
                builder.encode_field(&time)
            } else {
                Err(PgWireError::ApiError(Box::new(Error::Internal {
                    err_msg: format!("Failed to convert time to postgres type {v:?}",),
                })))
            }
        }
        Value::Interval(v) => builder.encode_field(&PgInterval::from(*v)),
        Value::Decimal128(v) => builder.encode_field(&v.to_string()),
        Value::List(_) | Value::Duration(_) => {
            Err(PgWireError::ApiError(Box::new(Error::Internal {
                err_msg: format!(
                    "cannot write value {:?} in postgres protocol: unimplemented",
                    &value
                ),
            })))
        }
    }
}

pub(super) fn type_gt_to_pg(origin: &ConcreteDataType) -> Result<Type> {
    match origin {
        &ConcreteDataType::Null(_) => Ok(Type::UNKNOWN),
        &ConcreteDataType::Boolean(_) => Ok(Type::BOOL),
        &ConcreteDataType::Int8(_) | &ConcreteDataType::UInt8(_) => Ok(Type::CHAR),
        &ConcreteDataType::Int16(_) | &ConcreteDataType::UInt16(_) => Ok(Type::INT2),
        &ConcreteDataType::Int32(_) | &ConcreteDataType::UInt32(_) => Ok(Type::INT4),
        &ConcreteDataType::Int64(_) | &ConcreteDataType::UInt64(_) => Ok(Type::INT8),
        &ConcreteDataType::Float32(_) => Ok(Type::FLOAT4),
        &ConcreteDataType::Float64(_) => Ok(Type::FLOAT8),
        &ConcreteDataType::Binary(_) => Ok(Type::BYTEA),
        &ConcreteDataType::String(_) => Ok(Type::VARCHAR),
        &ConcreteDataType::Date(_) => Ok(Type::DATE),
        &ConcreteDataType::DateTime(_) => Ok(Type::TIMESTAMP),
        &ConcreteDataType::Timestamp(_) => Ok(Type::TIMESTAMP),
        &ConcreteDataType::Time(_) => Ok(Type::TIME),
        &ConcreteDataType::Interval(_) => Ok(Type::INTERVAL),
        &ConcreteDataType::Decimal128(_) => Ok(Type::NUMERIC),
        &ConcreteDataType::Json(_) => Ok(Type::JSON),
        &ConcreteDataType::Duration(_)
        | &ConcreteDataType::List(_)
        | &ConcreteDataType::Dictionary(_) => server_error::UnsupportedDataTypeSnafu {
            data_type: origin,
            reason: "not implemented",
        }
        .fail(),
    }
}

#[allow(dead_code)]
pub(super) fn type_pg_to_gt(origin: &Type) -> Result<ConcreteDataType> {
    // Note that we only support a small amount of pg data types
    match origin {
        &Type::BOOL => Ok(ConcreteDataType::boolean_datatype()),
        &Type::CHAR => Ok(ConcreteDataType::int8_datatype()),
        &Type::INT2 => Ok(ConcreteDataType::int16_datatype()),
        &Type::INT4 => Ok(ConcreteDataType::int32_datatype()),
        &Type::INT8 => Ok(ConcreteDataType::int64_datatype()),
        &Type::VARCHAR | &Type::TEXT => Ok(ConcreteDataType::string_datatype()),
        &Type::TIMESTAMP => Ok(ConcreteDataType::timestamp_datatype(
            common_time::timestamp::TimeUnit::Millisecond,
        )),
        &Type::DATE => Ok(ConcreteDataType::date_datatype()),
        &Type::TIME => Ok(ConcreteDataType::datetime_datatype()),
        _ => server_error::InternalSnafu {
            err_msg: format!("unimplemented datatype {origin:?}"),
        }
        .fail(),
    }
}

pub(super) fn parameter_to_string(portal: &Portal<SqlPlan>, idx: usize) -> PgWireResult<String> {
    // the index is managed from portal's parameters count so it's safe to
    // unwrap here.
    let param_type = portal.statement.parameter_types.get(idx).unwrap();
    match param_type {
        &Type::VARCHAR | &Type::TEXT => Ok(format!(
            "'{}'",
            portal
                .parameter::<String>(idx, param_type)?
                .as_deref()
                .unwrap_or("")
        )),
        &Type::BOOL => Ok(portal
            .parameter::<bool>(idx, param_type)?
            .map(|v| v.to_string())
            .unwrap_or_else(|| "".to_owned())),
        &Type::INT4 => Ok(portal
            .parameter::<i32>(idx, param_type)?
            .map(|v| v.to_string())
            .unwrap_or_else(|| "".to_owned())),
        &Type::INT8 => Ok(portal
            .parameter::<i64>(idx, param_type)?
            .map(|v| v.to_string())
            .unwrap_or_else(|| "".to_owned())),
        &Type::FLOAT4 => Ok(portal
            .parameter::<f32>(idx, param_type)?
            .map(|v| v.to_string())
            .unwrap_or_else(|| "".to_owned())),
        &Type::FLOAT8 => Ok(portal
            .parameter::<f64>(idx, param_type)?
            .map(|v| v.to_string())
            .unwrap_or_else(|| "".to_owned())),
        &Type::DATE => Ok(portal
            .parameter::<NaiveDate>(idx, param_type)?
            .map(|v| v.format("%Y-%m-%d").to_string())
            .unwrap_or_else(|| "".to_owned())),
        &Type::TIMESTAMP => Ok(portal
            .parameter::<NaiveDateTime>(idx, param_type)?
            .map(|v| v.format("%Y-%m-%d %H:%M:%S%.6f").to_string())
            .unwrap_or_else(|| "".to_owned())),
        &Type::INTERVAL => Ok(portal
            .parameter::<PgInterval>(idx, param_type)?
            .map(|v| v.to_string())
            .unwrap_or_else(|| "".to_owned())),
        _ => Err(invalid_parameter_error(
            "unsupported_parameter_type",
            Some(param_type.to_string()),
        )),
    }
}

pub(super) fn invalid_parameter_error(msg: &str, detail: Option<String>) -> PgWireError {
    let mut error_info = PgErrorCode::Ec22023.to_err_info(msg.to_string());
    error_info.detail = detail;
    PgWireError::UserError(Box::new(error_info))
}

fn to_timestamp_scalar_value<T>(
    data: Option<T>,
    unit: &TimestampType,
    ctype: &ConcreteDataType,
) -> PgWireResult<ScalarValue>
where
    T: Into<i64>,
{
    if let Some(n) = data {
        Value::Timestamp(unit.create_timestamp(n.into()))
            .try_to_scalar_value(ctype)
            .map_err(|e| PgWireError::ApiError(Box::new(e)))
    } else {
        Ok(ScalarValue::Null)
    }
}

pub(super) fn parameters_to_scalar_values(
    plan: &LogicalPlan,
    portal: &Portal<SqlPlan>,
) -> PgWireResult<Vec<ScalarValue>> {
    let param_count = portal.parameter_len();
    let mut results = Vec::with_capacity(param_count);

    let client_param_types = &portal.statement.parameter_types;
    let param_types = plan
        .get_parameter_types()
        .map_err(|e| PgWireError::ApiError(Box::new(e)))?
        .into_iter()
        .map(|(k, v)| (k, v.map(|v| ConcreteDataType::from_arrow_type(&v))))
        .collect::<HashMap<_, _>>();

    for idx in 0..param_count {
        let server_type = param_types
            .get(&format!("${}", idx + 1))
            .and_then(|t| t.as_ref());

        let client_type = if let Some(client_given_type) = client_param_types.get(idx) {
            client_given_type.clone()
        } else if let Some(server_provided_type) = &server_type {
            type_gt_to_pg(server_provided_type).map_err(|e| PgWireError::ApiError(Box::new(e)))?
        } else {
            return Err(invalid_parameter_error(
                "unknown_parameter_type",
                Some(format!(
                    "Cannot get parameter type information for parameter {}",
                    idx
                )),
            ));
        };

        let value = match &client_type {
            &Type::VARCHAR | &Type::TEXT => {
                let data = portal.parameter::<String>(idx, &client_type)?;
                if let Some(server_type) = &server_type {
                    match server_type {
                        ConcreteDataType::String(_) => ScalarValue::Utf8(data),
                        _ => {
                            return Err(invalid_parameter_error(
                                "invalid_parameter_type",
                                Some(format!("Expected: {}, found: {}", server_type, client_type)),
                            ))
                        }
                    }
                } else {
                    ScalarValue::Utf8(data)
                }
            }
            &Type::BOOL => {
                let data = portal.parameter::<bool>(idx, &client_type)?;
                if let Some(server_type) = &server_type {
                    match server_type {
                        ConcreteDataType::Boolean(_) => ScalarValue::Boolean(data),
                        _ => {
                            return Err(invalid_parameter_error(
                                "invalid_parameter_type",
                                Some(format!("Expected: {}, found: {}", server_type, client_type)),
                            ))
                        }
                    }
                } else {
                    ScalarValue::Boolean(data)
                }
            }
            &Type::INT2 => {
                let data = portal.parameter::<i16>(idx, &client_type)?;
                if let Some(server_type) = &server_type {
                    match server_type {
                        ConcreteDataType::Int8(_) => ScalarValue::Int8(data.map(|n| n as i8)),
                        ConcreteDataType::Int16(_) => ScalarValue::Int16(data),
                        ConcreteDataType::Int32(_) => ScalarValue::Int32(data.map(|n| n as i32)),
                        ConcreteDataType::Int64(_) => ScalarValue::Int64(data.map(|n| n as i64)),
                        ConcreteDataType::UInt8(_) => ScalarValue::UInt8(data.map(|n| n as u8)),
                        ConcreteDataType::UInt16(_) => ScalarValue::UInt16(data.map(|n| n as u16)),
                        ConcreteDataType::UInt32(_) => ScalarValue::UInt32(data.map(|n| n as u32)),
                        ConcreteDataType::UInt64(_) => ScalarValue::UInt64(data.map(|n| n as u64)),
                        ConcreteDataType::Timestamp(unit) => {
                            to_timestamp_scalar_value(data, unit, server_type)?
                        }
                        ConcreteDataType::DateTime(_) => {
                            ScalarValue::Date64(data.map(|d| d as i64))
                        }
                        _ => {
                            return Err(invalid_parameter_error(
                                "invalid_parameter_type",
                                Some(format!("Expected: {}, found: {}", server_type, client_type)),
                            ))
                        }
                    }
                } else {
                    ScalarValue::Int16(data)
                }
            }
            &Type::INT4 => {
                let data = portal.parameter::<i32>(idx, &client_type)?;
                if let Some(server_type) = &server_type {
                    match server_type {
                        ConcreteDataType::Int8(_) => ScalarValue::Int8(data.map(|n| n as i8)),
                        ConcreteDataType::Int16(_) => ScalarValue::Int16(data.map(|n| n as i16)),
                        ConcreteDataType::Int32(_) => ScalarValue::Int32(data),
                        ConcreteDataType::Int64(_) => ScalarValue::Int64(data.map(|n| n as i64)),
                        ConcreteDataType::UInt8(_) => ScalarValue::UInt8(data.map(|n| n as u8)),
                        ConcreteDataType::UInt16(_) => ScalarValue::UInt16(data.map(|n| n as u16)),
                        ConcreteDataType::UInt32(_) => ScalarValue::UInt32(data.map(|n| n as u32)),
                        ConcreteDataType::UInt64(_) => ScalarValue::UInt64(data.map(|n| n as u64)),
                        ConcreteDataType::Timestamp(unit) => {
                            to_timestamp_scalar_value(data, unit, server_type)?
                        }
                        ConcreteDataType::DateTime(_) => {
                            ScalarValue::Date64(data.map(|d| d as i64))
                        }
                        _ => {
                            return Err(invalid_parameter_error(
                                "invalid_parameter_type",
                                Some(format!("Expected: {}, found: {}", server_type, client_type)),
                            ))
                        }
                    }
                } else {
                    ScalarValue::Int32(data)
                }
            }
            &Type::INT8 => {
                let data = portal.parameter::<i64>(idx, &client_type)?;
                if let Some(server_type) = &server_type {
                    match server_type {
                        ConcreteDataType::Int8(_) => ScalarValue::Int8(data.map(|n| n as i8)),
                        ConcreteDataType::Int16(_) => ScalarValue::Int16(data.map(|n| n as i16)),
                        ConcreteDataType::Int32(_) => ScalarValue::Int32(data.map(|n| n as i32)),
                        ConcreteDataType::Int64(_) => ScalarValue::Int64(data),
                        ConcreteDataType::UInt8(_) => ScalarValue::UInt8(data.map(|n| n as u8)),
                        ConcreteDataType::UInt16(_) => ScalarValue::UInt16(data.map(|n| n as u16)),
                        ConcreteDataType::UInt32(_) => ScalarValue::UInt32(data.map(|n| n as u32)),
                        ConcreteDataType::UInt64(_) => ScalarValue::UInt64(data.map(|n| n as u64)),
                        ConcreteDataType::Timestamp(unit) => {
                            to_timestamp_scalar_value(data, unit, server_type)?
                        }
                        ConcreteDataType::DateTime(_) => ScalarValue::Date64(data),
                        _ => {
                            return Err(invalid_parameter_error(
                                "invalid_parameter_type",
                                Some(format!("Expected: {}, found: {}", server_type, client_type)),
                            ))
                        }
                    }
                } else {
                    ScalarValue::Int64(data)
                }
            }
            &Type::FLOAT4 => {
                let data = portal.parameter::<f32>(idx, &client_type)?;
                if let Some(server_type) = &server_type {
                    match server_type {
                        ConcreteDataType::Int8(_) => ScalarValue::Int8(data.map(|n| n as i8)),
                        ConcreteDataType::Int16(_) => ScalarValue::Int16(data.map(|n| n as i16)),
                        ConcreteDataType::Int32(_) => ScalarValue::Int32(data.map(|n| n as i32)),
                        ConcreteDataType::Int64(_) => ScalarValue::Int64(data.map(|n| n as i64)),
                        ConcreteDataType::UInt8(_) => ScalarValue::UInt8(data.map(|n| n as u8)),
                        ConcreteDataType::UInt16(_) => ScalarValue::UInt16(data.map(|n| n as u16)),
                        ConcreteDataType::UInt32(_) => ScalarValue::UInt32(data.map(|n| n as u32)),
                        ConcreteDataType::UInt64(_) => ScalarValue::UInt64(data.map(|n| n as u64)),
                        ConcreteDataType::Float32(_) => ScalarValue::Float32(data),
                        ConcreteDataType::Float64(_) => {
                            ScalarValue::Float64(data.map(|n| n as f64))
                        }
                        _ => {
                            return Err(invalid_parameter_error(
                                "invalid_parameter_type",
                                Some(format!("Expected: {}, found: {}", server_type, client_type)),
                            ))
                        }
                    }
                } else {
                    ScalarValue::Float32(data)
                }
            }
            &Type::FLOAT8 => {
                let data = portal.parameter::<f64>(idx, &client_type)?;
                if let Some(server_type) = &server_type {
                    match server_type {
                        ConcreteDataType::Int8(_) => ScalarValue::Int8(data.map(|n| n as i8)),
                        ConcreteDataType::Int16(_) => ScalarValue::Int16(data.map(|n| n as i16)),
                        ConcreteDataType::Int32(_) => ScalarValue::Int32(data.map(|n| n as i32)),
                        ConcreteDataType::Int64(_) => ScalarValue::Int64(data.map(|n| n as i64)),
                        ConcreteDataType::UInt8(_) => ScalarValue::UInt8(data.map(|n| n as u8)),
                        ConcreteDataType::UInt16(_) => ScalarValue::UInt16(data.map(|n| n as u16)),
                        ConcreteDataType::UInt32(_) => ScalarValue::UInt32(data.map(|n| n as u32)),
                        ConcreteDataType::UInt64(_) => ScalarValue::UInt64(data.map(|n| n as u64)),
                        ConcreteDataType::Float32(_) => {
                            ScalarValue::Float32(data.map(|n| n as f32))
                        }
                        ConcreteDataType::Float64(_) => ScalarValue::Float64(data),
                        _ => {
                            return Err(invalid_parameter_error(
                                "invalid_parameter_type",
                                Some(format!("Expected: {}, found: {}", server_type, client_type)),
                            ))
                        }
                    }
                } else {
                    ScalarValue::Float64(data)
                }
            }
            &Type::TIMESTAMP => {
                let data = portal.parameter::<NaiveDateTime>(idx, &client_type)?;
                if let Some(server_type) = &server_type {
                    match server_type {
                        ConcreteDataType::Timestamp(unit) => match *unit {
                            TimestampType::Second(_) => ScalarValue::TimestampSecond(
                                data.map(|ts| ts.and_utc().timestamp()),
                                None,
                            ),
                            TimestampType::Millisecond(_) => ScalarValue::TimestampMillisecond(
                                data.map(|ts| ts.and_utc().timestamp_millis()),
                                None,
                            ),
                            TimestampType::Microsecond(_) => ScalarValue::TimestampMicrosecond(
                                data.map(|ts| ts.and_utc().timestamp_micros()),
                                None,
                            ),
                            TimestampType::Nanosecond(_) => ScalarValue::TimestampNanosecond(
                                data.map(|ts| ts.and_utc().timestamp_micros()),
                                None,
                            ),
                        },
                        ConcreteDataType::DateTime(_) => {
                            ScalarValue::Date64(data.map(|d| d.and_utc().timestamp_millis()))
                        }
                        _ => {
                            return Err(invalid_parameter_error(
                                "invalid_parameter_type",
                                Some(format!("Expected: {}, found: {}", server_type, client_type)),
                            ))
                        }
                    }
                } else {
                    ScalarValue::TimestampMillisecond(
                        data.map(|ts| ts.and_utc().timestamp_millis()),
                        None,
                    )
                }
            }
            &Type::DATE => {
                let data = portal.parameter::<NaiveDate>(idx, &client_type)?;
                if let Some(server_type) = &server_type {
                    match server_type {
                        ConcreteDataType::Date(_) => ScalarValue::Date32(data.map(|d| {
                            (d - NaiveDate::from(NaiveDateTime::UNIX_EPOCH)).num_days() as i32
                        })),
                        _ => {
                            return Err(invalid_parameter_error(
                                "invalid_parameter_type",
                                Some(format!("Expected: {}, found: {}", server_type, client_type)),
                            ));
                        }
                    }
                } else {
                    ScalarValue::Date32(data.map(|d| {
                        (d - NaiveDate::from(NaiveDateTime::UNIX_EPOCH)).num_days() as i32
                    }))
                }
            }
            &Type::INTERVAL => {
                let data = portal.parameter::<PgInterval>(idx, &client_type)?;
                if let Some(server_type) = &server_type {
                    match server_type {
                        ConcreteDataType::Interval(_) => ScalarValue::IntervalMonthDayNano(
                            data.map(|i| Interval::from(i).to_i128()),
                        ),
                        _ => {
                            return Err(invalid_parameter_error(
                                "invalid_parameter_type",
                                Some(format!("Expected: {}, found: {}", server_type, client_type)),
                            ));
                        }
                    }
                } else {
                    ScalarValue::IntervalMonthDayNano(data.map(|i| Interval::from(i).to_i128()))
                }
            }
            &Type::BYTEA => {
                let data = portal.parameter::<Vec<u8>>(idx, &client_type)?;
<<<<<<< HEAD
                match server_type {
                    ConcreteDataType::String(_) => {
                        ScalarValue::Utf8(data.map(|d| String::from_utf8_lossy(&d).to_string()))
                    }
                    ConcreteDataType::Binary(_) | ConcreteDataType::Json(_) => {
                        ScalarValue::Binary(data)
                    }
                    _ => {
                        return Err(invalid_parameter_error(
                            "invalid_parameter_type",
                            Some(&format!(
                                "Expected: {}, found: {}",
                                server_type, client_type
                            )),
                        ));
=======
                if let Some(server_type) = &server_type {
                    match server_type {
                        ConcreteDataType::String(_) => {
                            ScalarValue::Utf8(data.map(|d| String::from_utf8_lossy(&d).to_string()))
                        }
                        ConcreteDataType::Binary(_) => ScalarValue::Binary(data),
                        _ => {
                            return Err(invalid_parameter_error(
                                "invalid_parameter_type",
                                Some(format!("Expected: {}, found: {}", server_type, client_type)),
                            ));
                        }
>>>>>>> 0c9b8eb0
                    }
                } else {
                    ScalarValue::Binary(data)
                }
            }
            &Type::JSONB => {
                let data = portal.parameter::<serde_json::Value>(idx, &client_type)?;
                if let Some(server_type) = &server_type {
                    match server_type {
                        ConcreteDataType::Binary(_) => {
                            ScalarValue::Binary(data.map(|d| jsonb::Value::from(d).to_vec()))
                        }
                        _ => {
                            return Err(invalid_parameter_error(
                                "invalid_parameter_type",
                                Some(format!("Expected: {}, found: {}", server_type, client_type)),
                            ));
                        }
                    }
                } else {
                    ScalarValue::Binary(data.map(|d| jsonb::Value::from(d).to_vec()))
                }
            }
            _ => Err(invalid_parameter_error(
                "unsupported_parameter_value",
                Some(format!("Found type: {}", client_type)),
            ))?,
        };

        results.push(value);
    }

    Ok(results)
}

pub(super) fn param_types_to_pg_types(
    param_types: &HashMap<String, Option<ConcreteDataType>>,
) -> Result<Vec<Type>> {
    let param_count = param_types.len();
    let mut types = Vec::with_capacity(param_count);
    for i in 0..param_count {
        if let Some(Some(param_type)) = param_types.get(&format!("${}", i + 1)) {
            let pg_type = type_gt_to_pg(param_type)?;
            types.push(pg_type);
        } else {
            types.push(Type::UNKNOWN);
        }
    }
    Ok(types)
}

#[cfg(test)]
mod test {
    use std::sync::Arc;

    use common_time::interval::IntervalUnit;
    use common_time::timestamp::TimeUnit;
    use datatypes::schema::{ColumnSchema, Schema};
    use datatypes::value::ListValue;
    use pgwire::api::results::{FieldFormat, FieldInfo};
    use pgwire::api::Type;
    use session::context::QueryContextBuilder;

    use super::*;

    #[test]
    fn test_schema_convert() {
        let column_schemas = vec![
            ColumnSchema::new("nulls", ConcreteDataType::null_datatype(), true),
            ColumnSchema::new("bools", ConcreteDataType::boolean_datatype(), true),
            ColumnSchema::new("int8s", ConcreteDataType::int8_datatype(), true),
            ColumnSchema::new("int16s", ConcreteDataType::int16_datatype(), true),
            ColumnSchema::new("int32s", ConcreteDataType::int32_datatype(), true),
            ColumnSchema::new("int64s", ConcreteDataType::int64_datatype(), true),
            ColumnSchema::new("uint8s", ConcreteDataType::uint8_datatype(), true),
            ColumnSchema::new("uint16s", ConcreteDataType::uint16_datatype(), true),
            ColumnSchema::new("uint32s", ConcreteDataType::uint32_datatype(), true),
            ColumnSchema::new("uint64s", ConcreteDataType::uint64_datatype(), true),
            ColumnSchema::new("float32s", ConcreteDataType::float32_datatype(), true),
            ColumnSchema::new("float64s", ConcreteDataType::float64_datatype(), true),
            ColumnSchema::new("binaries", ConcreteDataType::binary_datatype(), true),
            ColumnSchema::new("strings", ConcreteDataType::string_datatype(), true),
            ColumnSchema::new(
                "timestamps",
                ConcreteDataType::timestamp_millisecond_datatype(),
                true,
            ),
            ColumnSchema::new("dates", ConcreteDataType::date_datatype(), true),
            ColumnSchema::new("times", ConcreteDataType::time_second_datatype(), true),
            ColumnSchema::new(
                "intervals",
                ConcreteDataType::interval_month_day_nano_datatype(),
                true,
            ),
        ];
        let pg_field_info = vec![
            FieldInfo::new("nulls".into(), None, None, Type::UNKNOWN, FieldFormat::Text),
            FieldInfo::new("bools".into(), None, None, Type::BOOL, FieldFormat::Text),
            FieldInfo::new("int8s".into(), None, None, Type::CHAR, FieldFormat::Text),
            FieldInfo::new("int16s".into(), None, None, Type::INT2, FieldFormat::Text),
            FieldInfo::new("int32s".into(), None, None, Type::INT4, FieldFormat::Text),
            FieldInfo::new("int64s".into(), None, None, Type::INT8, FieldFormat::Text),
            FieldInfo::new("uint8s".into(), None, None, Type::CHAR, FieldFormat::Text),
            FieldInfo::new("uint16s".into(), None, None, Type::INT2, FieldFormat::Text),
            FieldInfo::new("uint32s".into(), None, None, Type::INT4, FieldFormat::Text),
            FieldInfo::new("uint64s".into(), None, None, Type::INT8, FieldFormat::Text),
            FieldInfo::new(
                "float32s".into(),
                None,
                None,
                Type::FLOAT4,
                FieldFormat::Text,
            ),
            FieldInfo::new(
                "float64s".into(),
                None,
                None,
                Type::FLOAT8,
                FieldFormat::Text,
            ),
            FieldInfo::new(
                "binaries".into(),
                None,
                None,
                Type::BYTEA,
                FieldFormat::Text,
            ),
            FieldInfo::new(
                "strings".into(),
                None,
                None,
                Type::VARCHAR,
                FieldFormat::Text,
            ),
            FieldInfo::new(
                "timestamps".into(),
                None,
                None,
                Type::TIMESTAMP,
                FieldFormat::Text,
            ),
            FieldInfo::new("dates".into(), None, None, Type::DATE, FieldFormat::Text),
            FieldInfo::new("times".into(), None, None, Type::TIME, FieldFormat::Text),
            FieldInfo::new(
                "intervals".into(),
                None,
                None,
                Type::INTERVAL,
                FieldFormat::Text,
            ),
        ];
        let schema = Schema::new(column_schemas);
        let fs = schema_to_pg(&schema, &Format::UnifiedText).unwrap();
        assert_eq!(fs, pg_field_info);
    }

    #[test]
    fn test_encode_text_format_data() {
        let schema = vec![
            FieldInfo::new("nulls".into(), None, None, Type::UNKNOWN, FieldFormat::Text),
            FieldInfo::new("bools".into(), None, None, Type::BOOL, FieldFormat::Text),
            FieldInfo::new("uint8s".into(), None, None, Type::CHAR, FieldFormat::Text),
            FieldInfo::new("uint16s".into(), None, None, Type::INT2, FieldFormat::Text),
            FieldInfo::new("uint32s".into(), None, None, Type::INT4, FieldFormat::Text),
            FieldInfo::new("uint64s".into(), None, None, Type::INT8, FieldFormat::Text),
            FieldInfo::new("int8s".into(), None, None, Type::CHAR, FieldFormat::Text),
            FieldInfo::new("int8s".into(), None, None, Type::CHAR, FieldFormat::Text),
            FieldInfo::new("int16s".into(), None, None, Type::INT2, FieldFormat::Text),
            FieldInfo::new("int16s".into(), None, None, Type::INT2, FieldFormat::Text),
            FieldInfo::new("int32s".into(), None, None, Type::INT4, FieldFormat::Text),
            FieldInfo::new("int32s".into(), None, None, Type::INT4, FieldFormat::Text),
            FieldInfo::new("int64s".into(), None, None, Type::INT8, FieldFormat::Text),
            FieldInfo::new("int64s".into(), None, None, Type::INT8, FieldFormat::Text),
            FieldInfo::new(
                "float32s".into(),
                None,
                None,
                Type::FLOAT4,
                FieldFormat::Text,
            ),
            FieldInfo::new(
                "float32s".into(),
                None,
                None,
                Type::FLOAT4,
                FieldFormat::Text,
            ),
            FieldInfo::new(
                "float32s".into(),
                None,
                None,
                Type::FLOAT4,
                FieldFormat::Text,
            ),
            FieldInfo::new(
                "float64s".into(),
                None,
                None,
                Type::FLOAT8,
                FieldFormat::Text,
            ),
            FieldInfo::new(
                "float64s".into(),
                None,
                None,
                Type::FLOAT8,
                FieldFormat::Text,
            ),
            FieldInfo::new(
                "float64s".into(),
                None,
                None,
                Type::FLOAT8,
                FieldFormat::Text,
            ),
            FieldInfo::new(
                "strings".into(),
                None,
                None,
                Type::VARCHAR,
                FieldFormat::Text,
            ),
            FieldInfo::new(
                "binaries".into(),
                None,
                None,
                Type::BYTEA,
                FieldFormat::Text,
            ),
            FieldInfo::new("dates".into(), None, None, Type::DATE, FieldFormat::Text),
            FieldInfo::new("times".into(), None, None, Type::TIME, FieldFormat::Text),
            FieldInfo::new(
                "datetimes".into(),
                None,
                None,
                Type::TIMESTAMP,
                FieldFormat::Text,
            ),
            FieldInfo::new(
                "timestamps".into(),
                None,
                None,
                Type::TIMESTAMP,
                FieldFormat::Text,
            ),
            FieldInfo::new(
                "intervals".into(),
                None,
                None,
                Type::INTERVAL,
                FieldFormat::Text,
            ),
        ];

        let datatypes = vec![
            ConcreteDataType::null_datatype(),
            ConcreteDataType::boolean_datatype(),
            ConcreteDataType::uint8_datatype(),
            ConcreteDataType::uint16_datatype(),
            ConcreteDataType::uint32_datatype(),
            ConcreteDataType::uint64_datatype(),
            ConcreteDataType::int8_datatype(),
            ConcreteDataType::int8_datatype(),
            ConcreteDataType::int16_datatype(),
            ConcreteDataType::int16_datatype(),
            ConcreteDataType::int32_datatype(),
            ConcreteDataType::int32_datatype(),
            ConcreteDataType::int64_datatype(),
            ConcreteDataType::int64_datatype(),
            ConcreteDataType::float32_datatype(),
            ConcreteDataType::float32_datatype(),
            ConcreteDataType::float32_datatype(),
            ConcreteDataType::float64_datatype(),
            ConcreteDataType::float64_datatype(),
            ConcreteDataType::float64_datatype(),
            ConcreteDataType::string_datatype(),
            ConcreteDataType::binary_datatype(),
            ConcreteDataType::date_datatype(),
            ConcreteDataType::time_datatype(TimeUnit::Second),
            ConcreteDataType::datetime_datatype(),
            ConcreteDataType::timestamp_datatype(TimeUnit::Second),
            ConcreteDataType::interval_datatype(IntervalUnit::YearMonth),
        ];
        let values = vec![
            Value::Null,
            Value::Boolean(true),
            Value::UInt8(u8::MAX),
            Value::UInt16(u16::MAX),
            Value::UInt32(u32::MAX),
            Value::UInt64(u64::MAX),
            Value::Int8(i8::MAX),
            Value::Int8(i8::MIN),
            Value::Int16(i16::MAX),
            Value::Int16(i16::MIN),
            Value::Int32(i32::MAX),
            Value::Int32(i32::MIN),
            Value::Int64(i64::MAX),
            Value::Int64(i64::MIN),
            Value::Float32(f32::MAX.into()),
            Value::Float32(f32::MIN.into()),
            Value::Float32(0f32.into()),
            Value::Float64(f64::MAX.into()),
            Value::Float64(f64::MIN.into()),
            Value::Float64(0f64.into()),
            Value::String("greptime".into()),
            Value::Binary("greptime".as_bytes().into()),
            Value::Date(1001i32.into()),
            Value::Time(1001i64.into()),
            Value::DateTime(1000001i64.into()),
            Value::Timestamp(1000001i64.into()),
            Value::Interval(1000001i128.into()),
        ];
        let query_context = QueryContextBuilder::default()
            .configuration_parameter(Default::default())
            .build()
            .into();
        let mut builder = DataRowEncoder::new(Arc::new(schema));
        for (value, datatype) in values.iter().zip(datatypes) {
            encode_value(&query_context, value, &mut builder, &datatype).unwrap();
        }

        let err = encode_value(
            &query_context,
            &Value::List(ListValue::new(vec![], ConcreteDataType::int16_datatype())),
            &mut builder,
            &ConcreteDataType::list_datatype(ConcreteDataType::int16_datatype()),
        )
        .unwrap_err();
        match err {
            PgWireError::ApiError(e) => {
                assert!(format!("{e}").contains("Internal error:"));
            }
            _ => {
                unreachable!()
            }
        }
    }

    #[test]
    fn test_invalid_parameter() {
        // test for refactor with PgErrorCode
        let msg = "invalid_parameter_count";
        let error = invalid_parameter_error(msg, None);
        if let PgWireError::UserError(value) = error {
            assert_eq!("ERROR", value.severity);
            assert_eq!("22023", value.code);
            assert_eq!(msg, value.message);
        } else {
            panic!("test_invalid_parameter failed");
        }
    }
}<|MERGE_RESOLUTION|>--- conflicted
+++ resolved
@@ -552,23 +552,6 @@
             }
             &Type::BYTEA => {
                 let data = portal.parameter::<Vec<u8>>(idx, &client_type)?;
-<<<<<<< HEAD
-                match server_type {
-                    ConcreteDataType::String(_) => {
-                        ScalarValue::Utf8(data.map(|d| String::from_utf8_lossy(&d).to_string()))
-                    }
-                    ConcreteDataType::Binary(_) | ConcreteDataType::Json(_) => {
-                        ScalarValue::Binary(data)
-                    }
-                    _ => {
-                        return Err(invalid_parameter_error(
-                            "invalid_parameter_type",
-                            Some(&format!(
-                                "Expected: {}, found: {}",
-                                server_type, client_type
-                            )),
-                        ));
-=======
                 if let Some(server_type) = &server_type {
                     match server_type {
                         ConcreteDataType::String(_) => {
@@ -581,7 +564,6 @@
                                 Some(format!("Expected: {}, found: {}", server_type, client_type)),
                             ));
                         }
->>>>>>> 0c9b8eb0
                     }
                 } else {
                     ScalarValue::Binary(data)
