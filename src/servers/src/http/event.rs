--- conflicted
+++ resolved
@@ -16,16 +16,9 @@
 use std::sync::Arc;
 use std::time::Instant;
 
-<<<<<<< HEAD
 use api::v1::RowInsertRequests;
-use axum::body::HttpBody;
-use axum::extract::{FromRequest, Multipart, Path, Query, State};
-use axum::headers::ContentType;
-=======
-use api::v1::{RowInsertRequest, RowInsertRequests, Rows};
 use async_trait::async_trait;
 use axum::extract::{FromRequest, Multipart, Path, Query, Request, State};
->>>>>>> 1eb4b8ed
 use axum::http::header::CONTENT_TYPE;
 use axum::http::{HeaderMap, StatusCode};
 use axum::response::{IntoResponse, Response};
@@ -38,13 +31,10 @@
 use headers::ContentType;
 use lazy_static::lazy_static;
 use pipeline::util::to_pipeline_version;
-<<<<<<< HEAD
-use pipeline::{GreptimeTransformer, PipelineDefinition, PipelineExecInput, PipelineVersion};
-=======
 use pipeline::{
-    GreptimePipelineParams, GreptimeTransformer, PipelineVersion, GREPTIME_PIPELINE_PARAMS_HEADER,
+    GreptimePipelineParams, GreptimeTransformer, PipelineDefinition, PipelineExecInput,
+    PipelineVersion, GREPTIME_PIPELINE_PARAMS_HEADER,
 };
->>>>>>> 1eb4b8ed
 use serde::{Deserialize, Serialize};
 use serde_json::{json, Deserializer, Map, Value};
 use session::context::{Channel, QueryContext, QueryContextRef};
@@ -286,10 +276,12 @@
     query_ctx: &QueryContextRef,
 ) -> Result<Response> {
     let db = query_ctx.get_db_string();
+    let params = GreptimePipelineParams::default();
 
     let results = run_pipeline(
         &pipeline_handler,
         PipelineDefinition::Resolved(pipeline),
+        &params,
         PipelineExecInput::Original(value),
         "dry_run".to_owned(),
         query_ctx,
@@ -608,10 +600,10 @@
     );
 
     for request in log_ingest_requests {
-<<<<<<< HEAD
         let requests = run_pipeline(
             &state,
             PipelineDefinition::from_name(&pipeline_name, version),
+            &pipeline_params,
             PipelineExecInput::Original(request.values),
             request.table,
             &query_ctx,
@@ -619,56 +611,6 @@
             true,
         )
         .await?;
-=======
-        let transformed_data: Rows = if pipeline_name == GREPTIME_INTERNAL_IDENTITY_PIPELINE_NAME {
-            let table = state
-                .get_table(&request.table, &query_ctx)
-                .await
-                .context(CatalogSnafu)?;
-            pipeline::identity_pipeline(request.values, table, &pipeline_params)
-                .context(PipelineTransformSnafu)
-                .context(PipelineSnafu)?
-        } else {
-            let pipeline = state
-                .get_pipeline(&pipeline_name, version, query_ctx.clone())
-                .await?;
-
-            let transform_timer = std::time::Instant::now();
-            let mut intermediate_state = pipeline.init_intermediate_state();
-            let mut results = Vec::with_capacity(request.values.len());
-            for v in request.values {
-                pipeline
-                    .prepare(v, &mut intermediate_state)
-                    .inspect_err(|_| {
-                        METRIC_HTTP_LOGS_TRANSFORM_ELAPSED
-                            .with_label_values(&[db.as_str(), METRIC_FAILURE_VALUE])
-                            .observe(transform_timer.elapsed().as_secs_f64());
-                    })
-                    .context(PipelineTransformSnafu)
-                    .context(PipelineSnafu)?;
-                let r = pipeline
-                    .exec_mut(&mut intermediate_state)
-                    .inspect_err(|_| {
-                        METRIC_HTTP_LOGS_TRANSFORM_ELAPSED
-                            .with_label_values(&[db.as_str(), METRIC_FAILURE_VALUE])
-                            .observe(transform_timer.elapsed().as_secs_f64());
-                    })
-                    .context(PipelineTransformSnafu)
-                    .context(PipelineSnafu)?;
-                results.push(r);
-                pipeline.reset_intermediate_state(&mut intermediate_state);
-            }
-
-            METRIC_HTTP_LOGS_TRANSFORM_ELAPSED
-                .with_label_values(&[db.as_str(), METRIC_SUCCESS_VALUE])
-                .observe(transform_timer.elapsed().as_secs_f64());
-
-            Rows {
-                rows: results,
-                schema: pipeline.schemas().clone(),
-            }
-        };
->>>>>>> 1eb4b8ed
 
         insert_requests.extend(requests);
     }
