[package]
name = "common-function"
edition.workspace = true
version.workspace = true
license.workspace = true

[lints]
workspace = true

[features]
default = ["geo"]
geo = ["geohash", "h3o"]

[dependencies]
api.workspace = true
arc-swap = "1.0"
async-trait.workspace = true
common-base.workspace = true
common-catalog.workspace = true
common-error.workspace = true
common-macro.workspace = true
common-meta.workspace = true
common-query.workspace = true
common-runtime.workspace = true
common-telemetry.workspace = true
common-time.workspace = true
common-version.workspace = true
datafusion.workspace = true
datatypes.workspace = true
<<<<<<< HEAD
=======
geohash = { version = "0.13", optional = true }
h3o = { version = "0.6", optional = true }
>>>>>>> 545a80c6
jsonb.workspace = true
num = "0.4"
num-traits = "0.2"
once_cell.workspace = true
paste = "1.0"
serde.workspace = true
serde_json.workspace = true
session.workspace = true
snafu.workspace = true
sql.workspace = true
statrs = "0.16"
store-api.workspace = true
table.workspace = true

[dev-dependencies]
ron = "0.7"
serde = { version = "1.0", features = ["derive"] }
tokio.workspace = true<|MERGE_RESOLUTION|>--- conflicted
+++ resolved
@@ -27,11 +27,8 @@
 common-version.workspace = true
 datafusion.workspace = true
 datatypes.workspace = true
-<<<<<<< HEAD
-=======
 geohash = { version = "0.13", optional = true }
 h3o = { version = "0.6", optional = true }
->>>>>>> 545a80c6
 jsonb.workspace = true
 num = "0.4"
 num-traits = "0.2"
