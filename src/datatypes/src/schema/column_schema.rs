--- conflicted
+++ resolved
@@ -275,11 +275,7 @@
         // Override the data type if it is specified in the metadata.
         if field.metadata().contains_key(TYPE_KEY) {
             data_type = match field.metadata().get(TYPE_KEY).unwrap().as_str() {
-<<<<<<< HEAD
-                "Json" => ConcreteDataType::json_datatype(),
-=======
                 JSON_TYPE_NAME => ConcreteDataType::json_datatype(),
->>>>>>> 545a80c6
                 _ => data_type,
             };
         }
