[package]
name = "datatypes"
version.workspace = true
edition.workspace = true
license.workspace = true

[features]
default = []
test = []

[lints]
workspace = true

[dependencies]
arrow.workspace = true
arrow-array.workspace = true
arrow-schema.workspace = true
base64.workspace = true
common-base.workspace = true
common-decimal.workspace = true
common-error.workspace = true
common-macro.workspace = true
common-telemetry.workspace = true
common-time.workspace = true
datafusion-common.workspace = true
enum_dispatch = "0.3"
<<<<<<< HEAD
=======
greptime-proto.workspace = true
>>>>>>> 545a80c6
jsonb.workspace = true
num = "0.4"
num-traits = "0.2"
ordered-float = { version = "3.0", features = ["serde"] }
paste = "1.0"
serde.workspace = true
serde_json.workspace = true
snafu.workspace = true<|MERGE_RESOLUTION|>--- conflicted
+++ resolved
@@ -24,10 +24,7 @@
 common-time.workspace = true
 datafusion-common.workspace = true
 enum_dispatch = "0.3"
-<<<<<<< HEAD
-=======
 greptime-proto.workspace = true
->>>>>>> 545a80c6
 jsonb.workspace = true
 num = "0.4"
 num-traits = "0.2"
